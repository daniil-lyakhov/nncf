--- conflicted
+++ resolved
@@ -22,21 +22,10 @@
 
 from tests.common.helpers import TEST_ROOT
 
-<<<<<<< HEAD
-from nncf.experimental.post_training.compression_builder import CompressionBuilder
-from nncf.experimental.onnx.algorithms.quantization.min_max_quantization import ONNXMinMaxQuantization
-from nncf.experimental.post_training.algorithms.quantization import MinMaxQuantizationParameters
-from nncf.experimental.post_training.algorithms.quantization import PostTrainingQuantization
-from nncf.experimental.post_training.algorithms.quantization import PostTrainingQuantizationParameters
-from nncf.experimental.post_training.api.dataset import Dataset
-
-from nncf.experimental.onnx.graph.nncf_graph_builder import GraphConverter
-=======
 from tests.onnx.quantization.common import min_max_quantize_model
 from tests.onnx.quantization.common import ptq_quantize_model
 from tests.onnx.quantization.common import compare_nncf_graph
 from tests.onnx.quantization.common import infer_model
->>>>>>> c2b1f069
 
 MODELS = [
     models.resnet18(),
@@ -65,23 +54,6 @@
     [1, 3, 224, 224],
 ]
 
-<<<<<<< HEAD
-REFERENCE_GRAPHS_TEST_ROOT = 'data/reference_graphs/quantization'
-
-
-class TestDataset(Dataset):
-    def __init__(self, input_shape):
-        super().__init__()
-        self.input_shape = input_shape
-
-    def __getitem__(self, item):
-        return np.squeeze(np.random.random(self.input_shape)), 0
-
-    def __len__(self):
-        return 10
-
-=======
->>>>>>> c2b1f069
 
 @pytest.mark.parametrize(('model', 'path_ref_graph', 'input_shape'),
                          zip(MODELS, PATH_REF_GRAPHS, INPUT_SHAPES))
@@ -95,25 +67,9 @@
     torch.onnx.export(model, x, onnx_model_path, opset_version=13)
 
     original_model = onnx.load(onnx_model_path)
-<<<<<<< HEAD
-
-    dataset = TestDataset(input_shape)
-    builder = CompressionBuilder()
-    builder.add_algorithm(ONNXMinMaxQuantization(MinMaxQuantizationParameters(number_samples=1)))
-    quantized_model = builder.apply(original_model, dataset)
-
-    nncf_graph = GraphConverter.create_nncf_graph(quantized_model)
-    nx_graph = nncf_graph.get_graph_for_structure_analysis(extended=True)
-
-    data_dir = os.path.join(TEST_ROOT, 'onnx', REFERENCE_GRAPHS_TEST_ROOT)
-    path_to_dot = os.path.abspath(os.path.join(data_dir, path_ref_graph))
-
-    check_nx_graph(nx_graph, path_to_dot)
-=======
     quantized_model = min_max_quantize_model(input_shape, original_model)
     compare_nncf_graph(quantized_model, path_ref_graph)
     infer_model(input_shape, quantized_model)
->>>>>>> c2b1f069
 
 
 @pytest.mark.parametrize(('model', 'path_ref_graph', 'input_shape'),
@@ -128,22 +84,6 @@
     torch.onnx.export(model, x, onnx_model_path, opset_version=13)
 
     original_model = onnx.load(onnx_model_path)
-<<<<<<< HEAD
-
-    dataset = TestDataset(input_shape)
-    builder = CompressionBuilder()
-    builder.add_algorithm(PostTrainingQuantization(PostTrainingQuantizationParameters(number_samples=1)))
-    quantized_model = builder.apply(original_model, dataset)
-
-    nncf_graph = GraphConverter.create_nncf_graph(quantized_model)
-    nx_graph = nncf_graph.get_graph_for_structure_analysis(extended=True)
-
-    data_dir = os.path.join(TEST_ROOT, 'onnx', REFERENCE_GRAPHS_TEST_ROOT)
-    path_to_dot = os.path.abspath(os.path.join(data_dir, path_ref_graph))
-
-    check_nx_graph(nx_graph, path_to_dot)
-=======
     quantized_model = ptq_quantize_model(input_shape, original_model)
     compare_nncf_graph(quantized_model, path_ref_graph)
-    infer_model(input_shape, quantized_model)
->>>>>>> c2b1f069
+    infer_model(input_shape, quantized_model)