# Copyright (c) 2023 Intel Corporation
# Licensed under the Apache License, Version 2.0 (the "License");
# you may not use this file except in compliance with the License.
# You may obtain a copy of the License at
#      http://www.apache.org/licenses/LICENSE-2.0
# Unless required by applicable law or agreed to in writing, software
# distributed under the License is distributed on an "AS IS" BASIS,
# WITHOUT WARRANTIES OR CONDITIONS OF ANY KIND, either express or implied.
# See the License for the specific language governing permissions and
# limitations under the License.

import copy
import logging
import os
import re
import traceback
from multiprocessing import Pipe
from multiprocessing import Process
from multiprocessing.connection import Connection
from pathlib import Path
from pathlib import PosixPath
from typing import Any, Dict, List, Optional, Tuple

import numpy as np
import onnx
import openvino.runtime as ov
import pytest
import timm
import torch
from sklearn.metrics import accuracy_score
from torch import nn
from torch.utils.data.dataloader import DataLoader
from torchvision import datasets
from torchvision import transforms
from torchvision.transforms import InterpolationMode

import nncf
from nncf.experimental.torch.quantization.quantize_model import quantize_impl as pt_impl_experimental
from nncf.openvino.quantization.quantize_model import quantize_impl as ov_quantize_impl
from nncf.quantization.advanced_parameters import AdvancedQuantizationParameters
from nncf.torch.nncf_network import NNCFNetwork
from tests.post_training.conftest import PipelineType
from tests.post_training.conftest import RunInfo
from tests.post_training.model_scope import VALIDATION_SCOPE
from tests.post_training.model_scope import get_cached_metric
from tests.shared.command import Command

DEFAULT_VAL_THREADS = 4


def create_timm_model(name: str) -> nn.Module:
    """
    Create timm model by name for ImageNet dataset.

    :param name: Name of model.

    :return: Instance of the timm model.
    """
    model = timm.create_model(name, num_classes=1000, in_chans=3, pretrained=True, checkpoint_path="")
    return model


def get_model_transform(model: nn.Module) -> transforms.Compose:
    """
    Generate transformations for model.

    :param model: The model.

    :return: Transformations for the model.
    """
    config = model.default_cfg
    transformations_list = []
    normalize = transforms.Normalize(mean=config["mean"], std=config["std"])
    input_size = config["input_size"]

    RESIZE_MODE_MAP = {
        "bilinear": InterpolationMode.BILINEAR,
        "bicubic": InterpolationMode.BICUBIC,
        "nearest": InterpolationMode.NEAREST,
    }

    if "fixed_input_size" in config and not config["fixed_input_size"]:
        resize_size = tuple(int(x / config["crop_pct"]) for x in input_size[-2:])
        resize = transforms.Resize(resize_size, interpolation=RESIZE_MODE_MAP[config["interpolation"]])
        transformations_list.append(resize)
    transformations_list.extend([transforms.CenterCrop(input_size[-2:]), transforms.ToTensor(), normalize])

    transform = transforms.Compose(transformations_list)

    return transform


def get_torch_dataloader(folder: str, transform: transforms.Compose, batch_size: int = 1) -> DataLoader:
    """
    Return DataLoader for datasets.

    :param folder: Path to dataset folder.
    :param transform: Transformations for datasets.
    :param batch_size: The batch size, defaults to 1.

    :return torch.utils.data.DataLoader: Instance of DataLoader.
    """
    val_dataset = datasets.ImageFolder(root=folder, transform=transform)
    val_loader = torch.utils.data.DataLoader(val_dataset, batch_size=batch_size, num_workers=2, shuffle=False)
    return val_loader


def export_to_onnx(model: nn.Module, save_path: str, data_sample: torch.Tensor) -> None:
    """
    Export Torch model to ONNX format.

    :param model: The target model.
    :param save_path: Path to save ONNX model.
    :param data_sample: Data sample for dummy forward.
    """
    torch.onnx.export(
        model,
        data_sample,
        save_path,
        export_params=True,
        opset_version=13,
        do_constant_folding=False,
    )


def export_to_ir(model_path: str, save_path: str, model_name: str) -> None:
    """
    Export ONNX model to OpenVINO format.

    :param model_path: Path to ONNX model.
    :param save_path: Path directory to save OpenVINO IR model.
    :param model_name: Model name.
    """
    runner = Command(f"mo -m {model_path} -o {save_path} -n {model_name}")
    runner.run()


def run_benchmark(model_path: str) -> Tuple[Optional[float], str]:
    """
    Run benchmark_app to collect performance statistics.

    :param model_path: Path to the OpenVINO IR model.

    :return:
        - FPS for successful run, otherwise None.
        - Output of benchmark_app.
    """
    runner = Command(f"benchmark_app -m {model_path} -d CPU -niter 300")
    runner.run()
    cmd_output = " ".join(runner.output)

    match = re.search(r"Throughput\: (.+?) FPS", cmd_output)
    if match is not None:
        fps = match.group(1)
        return float(fps), cmd_output

    return None, cmd_output


def benchmark_performance(model_path: str, model_name: str, do_bench: bool) -> Optional[float]:
    """
    Receives the OpenVINO IR model and runs benchmark tool for it

    :param model_path: Path to the OpenVINO IR model.
    :param model_name: Model name.
    :param do_bench: Boolean flag to run benchmark.

    :return: FPS for successful run of benchmark_app, otherwise None.
    """
    if not do_bench:
        return None

    try:
        model_perf, bench_output = run_benchmark(model_path)

        if model_perf is None:
            logging.info(f"Cannot measure performance for the model: {model_name}\nDetails: {bench_output}\n")
    except BaseException as error:  # pylint: disable=broad-except
        logging.error(f"Error when benchmarking the model: {model_name}. Details: {error}")

    return model_perf


def validate_accuracy(model_path: str, val_loader: DataLoader) -> float:
    """
    VAlidate the OpenVINO IR models on validation dataset.

    :param model_path: Path to the OpenVINO IR models.
    :param val_loader: Validation dataloader.

    :return float: Accuracy score.
    """
    dataset_size = len(val_loader)
    predictions = [0] * dataset_size
    references = [-1] * dataset_size

    core = ov.Core()

    if os.environ.get("CPU_THREADS_NUM"):
        # Set CPU_THREADS_NUM for OpenVINO inference
        cpu_threads_num = os.environ.get("CPU_THREADS_NUM")
        core.set_property("CPU", properties={"CPU_THREADS_NUM": str(cpu_threads_num)})

    ov_model = core.read_model(model_path)
    compiled_model = core.compile_model(ov_model)

    jobs = int(os.environ.get("NUM_VAL_THREADS", DEFAULT_VAL_THREADS))
    infer_queue = ov.AsyncInferQueue(compiled_model, jobs)

    def process_result(request, userdata):
        output_data = request.get_output_tensor().data
        predicted_label = np.argmax(output_data, axis=1)
        predictions[userdata] = [predicted_label]

    infer_queue.set_callback(process_result)

    for i, (images, target) in enumerate(val_loader):
        # W/A for memory leaks when using torch DataLoader and OpenVINO
        image_copies = copy.deepcopy(images.numpy())
        infer_queue.start_async(image_copies, userdata=i)
        references[i] = target

    infer_queue.wait_all()
    predictions = np.concatenate(predictions, axis=0)
    references = np.concatenate(references, axis=0)
    return accuracy_score(predictions, references)


def benchmark_torch_model(
    model: nn.Module,
    dataloader: DataLoader,
    model_name: str,
    output_path: str,
<<<<<<< HEAD
    skip_bench: bool = False,
    eval_mode: bool = True,
=======
    do_bench: bool,
    eval: bool = True,
>>>>>>> ac5c399f
) -> RunInfo:
    """
    Benchmark the torch model.

    :param model: The Torch Model.
    :param dataloader: Validation dataloader.
    :param model_name: Model name.
    :param output_path: Path to save ONNX and OpenVINO IR models.
<<<<<<< HEAD
    :param eval_mode: Boolean flag to run validation, defaults to True.
    :param skip_bench: Boolean flag to skip or run benchmark, defaults to False.
=======
    :param eval: Boolean flag to run validation, defaults to True.
    :param do_bench: Boolean flag to run benchmark.
>>>>>>> ac5c399f

    :return RunInfo: Accuracy and performance metrics.
    """
    data_sample, _ = next(iter(dataloader))
    # Dump model
    onnx_path = Path(output_path) / (model_name + ".onnx")
    export_to_onnx(model, onnx_path, data_sample)
    ov_path = Path(output_path) / (model_name + ".xml")
    export_to_ir(onnx_path, output_path, model_name)

    # Benchmark performance
    performance = benchmark_performance(ov_path, model_name, do_bench)

    # Validate accuracy
    accuracy = None
    if eval_mode:
        accuracy = validate_accuracy(ov_path, dataloader)

    return RunInfo(top_1=accuracy, fps=performance)


def benchmark_onnx_model(
    model: onnx.ModelProto,
    dataloader: DataLoader,
    model_name: str,
    output_path: str,
    do_bench: bool,
) -> RunInfo:
    """
    Benchmark the ONNX model.

    :param model: The ONNX model.
    :param dataloader: Validation dataloader.
    :param model_name: Model name.
    :param output_path: Path to save ONNX and OpenVINO IR models.
    :param do_bench: Boolean flag to run benchmark.

    :return RunInfo: Accuracy and performance metrics.
    """
    # Dump model
    onnx_path = Path(output_path) / (model_name + ".onnx")
    onnx.save(model, onnx_path)
    ov_path = Path(output_path) / (model_name + ".xml")
    export_to_ir(onnx_path, output_path, model_name)

    # Benchmark performance
    performance = benchmark_performance(ov_path, model_name, do_bench)
    # Validate accuracy
    accuracy = validate_accuracy(ov_path, dataloader)
    return RunInfo(top_1=accuracy, fps=performance)


def benchmark_ov_model(
    model: ov.Model,
    dataloader: DataLoader,
    model_name: str,
    output_path: str,
    do_bench: bool,
) -> RunInfo:
    """
    Benchmark the OpenVINO model.

    :param model: The OpenVINO model.
    :param dataloader: Validation dataloader.
    :param model_name: Model name.
    :param output_path: Path to save ONNX and OpenVINO IR models.
    :param do_bench: Boolean flag to run benchmark.

    :return RunInfo: Accuracy and performance metrics.
    """
    # Dump model
    ov_path = Path(output_path) / (model_name + ".xml")
    ov.serialize(model, str(ov_path))

    # Benchmark performance
    performance = benchmark_performance(ov_path, model_name, do_bench)
    # Validate accuracy
    accuracy = validate_accuracy(ov_path, dataloader)
    return RunInfo(top_1=accuracy, fps=performance)


@pytest.fixture(scope="session", name="data")
def fixture_data(pytestconfig):
    return pytestconfig.getoption("data")


@pytest.fixture(scope="session", name="output")
def fixture_output(pytestconfig):
    return pytestconfig.getoption("output")


@pytest.fixture(scope="session", name="result")
def fixture_result(pytestconfig):
    return pytestconfig.test_results


def quantize_ov_native(
    model: ov.Model,
    calibration_dataset: nncf.Dataset,
    preset: nncf.QuantizationPreset = nncf.QuantizationPreset.PERFORMANCE,
    target_device: nncf.TargetDevice = nncf.TargetDevice.ANY,
    subset_size: int = 300,
    fast_bias_correction: bool = True,
    model_type: Optional[nncf.ModelType] = None,
    ignored_scope: Optional[nncf.IgnoredScope] = None,
) -> ov.Model:
    """
    Quantize the OpenVINO model by OPENVINO_NATIVE backend.
    """
    quantized_model = ov_quantize_impl(
        model,
        calibration_dataset,
        preset=preset,
        target_device=target_device,
        subset_size=subset_size,
        fast_bias_correction=fast_bias_correction,
        model_type=model_type,
        ignored_scope=ignored_scope,
    )
    return quantized_model


def quantize_torch_ptq(
    model: torch.nn.Module,
    calibration_dataset: nncf.Dataset,
    preset: nncf.QuantizationPreset = nncf.QuantizationPreset.PERFORMANCE,
    target_device: nncf.TargetDevice = nncf.TargetDevice.ANY,
    subset_size: int = 300,
    fast_bias_correction: bool = True,
    model_type: Optional[nncf.ModelType] = None,
    ignored_scope: Optional[nncf.IgnoredScope] = None,
) -> NNCFNetwork:
    """
    Quantize the Torch model by TORCH_PTQ backend.
    """
    quantized_model = pt_impl_experimental(
        model,
        calibration_dataset,
        preset,
        target_device,
        subset_size,
        fast_bias_correction,
        model_type,
        ignored_scope,
    )
    return quantized_model


def torch_runner(
    model: nn.Module,
    calibration_dataset: nncf.Dataset,
    model_quantization_params: Dict[str, Any],
    output_folder: str,
    model_name: str,
    batch_one_dataloader: DataLoader,
    do_bench: bool,
) -> RunInfo:
    """
    Run quantization of the Torch model by TORCH backend.
    """
    torch_quantized_model = nncf.quantize(model, calibration_dataset, **model_quantization_params)
    # benchmark quantized torch model
    torch_output_path = output_folder / "torch"
    torch_output_path.mkdir(parents=True, exist_ok=True)
    q_torch_model_name = model_name + "_torch_int8"
    run_info = benchmark_torch_model(
        torch_quantized_model,
        batch_one_dataloader,
        q_torch_model_name,
        torch_output_path,
        do_bench,
    )
    return run_info


def torch_ptq_runner(
    model: nn.Module,
    calibration_dataset: nncf.Dataset,
    model_quantization_params: Dict[str, Any],
    output_folder: str,
    model_name: str,
    batch_one_dataloader: DataLoader,
    do_bench: bool,
) -> RunInfo:
    """
    Run quantization of the Torch model by TORCH_PTQ backend.
    """

    def transform_fn(data_item):
        images, _ = data_item
        return images

    calibration_dataset = nncf.Dataset(batch_one_dataloader, transform_fn)

    torch_quantized_model = quantize_torch_ptq(model, calibration_dataset, **model_quantization_params)
    # benchmark quantized torch model
    torch_output_path = output_folder / "torch_ptq"
    torch_output_path.mkdir(parents=True, exist_ok=True)
    q_torch_model_name = model_name + "_torch_ptq_int8"
    run_info = benchmark_torch_model(
        torch_quantized_model,
        batch_one_dataloader,
        q_torch_model_name,
        torch_output_path,
        do_bench,
    )
    return run_info


def onnx_runner(
    model: nn.Module,
    calibration_dataset: nncf.Dataset,
    model_quantization_params: Dict[str, Any],
    output_folder: str,
    model_name: str,
    batch_one_dataloader: DataLoader,
    do_bench: bool,
):
    """
    Run quantization of the ONNX model by ONNX backend.
    """
    onnx_model_path = output_folder / (model_name + ".onnx")
    onnx_model = onnx.load(onnx_model_path)
    onnx_input_name = onnx_model.graph.input[0].name

    def onnx_transform_fn(data_item):
        images, _ = data_item
        return {onnx_input_name: images.numpy()}

    onnx_calibration_dataset = nncf.Dataset(batch_one_dataloader, onnx_transform_fn)

    onnx_quantized_model = nncf.quantize(onnx_model, onnx_calibration_dataset, **model_quantization_params)

    onnx_output_path = output_folder / "onnx"
    onnx_output_path.mkdir(parents=True, exist_ok=True)
    q_onnx_model_name = model_name + "_onnx_int8"
    run_info = benchmark_onnx_model(
        onnx_quantized_model,
        batch_one_dataloader,
        q_onnx_model_name,
        onnx_output_path,
        do_bench,
    )
    return run_info


def ov_native_runner(
    model: nn.Module,
    calibration_dataset: nncf.Dataset,
    model_quantization_params: Dict[str, Any],
    output_folder: str,
    model_name: str,
    batch_one_dataloader: DataLoader,
    do_bench: bool,
):
    """
    Run quantization of the OpenVINO model by OV_NATIVE backend.
    """
    ov_native_model_path = output_folder / (model_name + ".xml")
    core = ov.Core()
    ov_native_model = core.read_model(ov_native_model_path)

    input_names = set(inp.get_any_name() for inp in ov_native_model.inputs)
    if len(ov_native_model.inputs) != 1:
        RuntimeError("Number of inputs != 1")

    def ov_native_transform_fn(data_item):
        images, _ = data_item
        return {next(iter(input_names)): images.numpy()}

    ov_native_calibration_dataset = nncf.Dataset(batch_one_dataloader, ov_native_transform_fn)

    ov_native_quantized_model = quantize_ov_native(
        ov_native_model, ov_native_calibration_dataset, **model_quantization_params
    )

    ov_native_output_path = output_folder / "openvino_native"
    ov_native_output_path.mkdir(parents=True, exist_ok=True)
    q_ov_native_model_name = model_name + "_openvino_native_int8"
    run_info = benchmark_ov_model(
        ov_native_quantized_model,
        batch_one_dataloader,
        q_ov_native_model_name,
        ov_native_output_path,
        do_bench,
    )
    return run_info


def ov_runner(
    model: nn.Module,
    calibration_dataset: nncf.Dataset,
    model_quantization_params: Dict[str, Any],
    output_folder: str,
    model_name: str,
    batch_one_dataloader: DataLoader,
    do_bench: bool,
) -> RunInfo:
    """
    Run quantization of the OpenVINO model by OV backend.
    """

    def ov_transform_fn(data_item):
        images, _ = data_item
        return images.numpy()

    ov_calibration_dataset = nncf.Dataset(batch_one_dataloader, ov_transform_fn)
    ov_model_path = output_folder / (model_name + ".xml")
    core = ov.Core()
    ov_model = core.read_model(ov_model_path)
    model_quantization_params["advanced_parameters"] = AdvancedQuantizationParameters(backend_params={"use_pot": True})
    ov_quantized_model = nncf.quantize(ov_model, ov_calibration_dataset, **model_quantization_params)

    ov_output_path = output_folder / "openvino"
    ov_output_path.mkdir(parents=True, exist_ok=True)
    q_ov_model_name = model_name + "_openvino_int8"
    run_info = benchmark_ov_model(
        ov_quantized_model,
        batch_one_dataloader,
        q_ov_model_name,
        ov_output_path,
        do_bench,
    )
    return run_info


RUNNERS = {
    PipelineType.TORCH: torch_runner,
    PipelineType.TORCH_PTQ: torch_ptq_runner,
    PipelineType.ONNX: onnx_runner,
    PipelineType.OV_NATIVE: ov_native_runner,
    PipelineType.OV: ov_runner,
}


def run_ptq_timm(
    data: str,
    output: str,
    timm_model_name: str,
    backends: List[PipelineType],
    model_quantization_params: Dict[str, Any],
    process_connection: Connection,
    report_model_name: str,
    eval_fp32: bool,
    do_bench: bool,
) -> None:  # pylint: disable=W0703
    """
    Run test for the target model on selected backends.

    :param data: Path to dataset folder.
    :param output: Output directory to save tested models.
    :param timm_model_name: Name of model from timm module.
    :param backends: List of backends.
    :param model_quantization_params: Quantization parameters.
    :param process_connection: Connection to send results to main process.
    :param report_model_name: Reported name of the model.
    :param eval_fp32: Boolean flag to validate fp32.
    :param do_bench: Boolean flag to run benchmark.
    """
    torch.multiprocessing.set_sharing_strategy("file_system")  # W/A to avoid RuntimeError

    runinfos = {}
    try:
        output_folder = Path(output)
        output_folder.mkdir(parents=True, exist_ok=True)

        model = create_timm_model(timm_model_name)
        model.eval().cpu()
        transform = get_model_transform(model)

        model_name = report_model_name

        batch_one_dataloader = get_torch_dataloader(data, transform, batch_size=1)
        # benchmark original models (once)
        runinfos[PipelineType.FP32] = benchmark_torch_model(
            model,
            batch_one_dataloader,
            model_name,
            output_folder,
            do_bench,
            eval_fp32,
        )
        # Get cached accuracy
        if not eval_fp32:
            runinfos[PipelineType.FP32].top_1 = get_cached_metric(report_model_name, "FP32 top 1")

        val_dataloader = get_torch_dataloader(data, transform, batch_size=128)

        def transform_fn(data_item):
            images, _ = data_item
            return images

        calibration_dataset = nncf.Dataset(val_dataloader, transform_fn)

        for backend in backends:
            runner = RUNNERS[backend]
            try:
                runinfo = runner(
                    model,
                    calibration_dataset,
                    model_quantization_params,
                    output_folder,
                    model_name,
                    batch_one_dataloader,
                    do_bench,
                )
            except Exception:  # pylint: disable=broad-except
                backend_dir = backend.value.replace(" ", "_")
                traceback_path = Path.joinpath(output_folder, backend_dir, model_name + "_error_log.txt")
                create_error_log(traceback_path)
                status = get_error_msg(traceback_path, backend_dir)
                runinfo = RunInfo(None, None, status)
            runinfos[backend] = runinfo

        process_connection.send(runinfos)
    except Exception as error:
        traceback_path = Path.joinpath(output_folder, model_name + "_error_log.txt")
        create_error_log(traceback_path)
        status = f"{model_name} traceback: {traceback_path}"
        runinfos[PipelineType.FP32] = RunInfo(None, None, status)
        process_connection.send(runinfos)
        raise error


def create_error_log(traceback_path: PosixPath) -> None:
    """
    Create file with error log.
    """
    traceback_path.parents[0].mkdir(parents=True, exist_ok=True)
    with open(traceback_path, "w") as file:  # pylint: disable=unspecified-encoding
        traceback.print_exc(file=file)
    file.close()
    logging.error(traceback.format_exc())


def get_error_msg(traceback_path: PosixPath, backend_name: str) -> str:
    """
    Generate error message.
    """
    return f"{backend_name} traceback: {traceback_path}"


@pytest.mark.parametrize("report_model_name,", VALIDATION_SCOPE.keys())
def test_ptq_timm(data, output, result, report_model_name, backends_list, eval_fp32, do_bench):
    """
    Test quantization of classification models from timm module by different backends.
    """
    model_args = VALIDATION_SCOPE[report_model_name]
    backends = [PipelineType[backend] for backend in backends_list.split(",")]
    model_name = model_args["model_name"]
    quantization_params = model_args["quantization_params"]
    main_connection, process_connection = Pipe()
    process = Process(
        target=run_ptq_timm,
        args=(
            data,
            output,
            model_name,
            backends,
            quantization_params,
            process_connection,
            report_model_name,
            eval_fp32,
            do_bench,
        ),
    )
    process.start()
    process.join()
    result[report_model_name] = main_connection.recv()
    if process.exitcode:
        assert False<|MERGE_RESOLUTION|>--- conflicted
+++ resolved
@@ -231,13 +231,8 @@
     dataloader: DataLoader,
     model_name: str,
     output_path: str,
-<<<<<<< HEAD
-    skip_bench: bool = False,
+    do_bench: bool,
     eval_mode: bool = True,
-=======
-    do_bench: bool,
-    eval: bool = True,
->>>>>>> ac5c399f
 ) -> RunInfo:
     """
     Benchmark the torch model.
@@ -246,13 +241,8 @@
     :param dataloader: Validation dataloader.
     :param model_name: Model name.
     :param output_path: Path to save ONNX and OpenVINO IR models.
-<<<<<<< HEAD
     :param eval_mode: Boolean flag to run validation, defaults to True.
-    :param skip_bench: Boolean flag to skip or run benchmark, defaults to False.
-=======
-    :param eval: Boolean flag to run validation, defaults to True.
     :param do_bench: Boolean flag to run benchmark.
->>>>>>> ac5c399f
 
     :return RunInfo: Accuracy and performance metrics.
     """
