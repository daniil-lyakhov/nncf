# Copyright (c) 2023 Intel Corporation
# Licensed under the Apache License, Version 2.0 (the "License");
# you may not use this file except in compliance with the License.
# You may obtain a copy of the License at
#      http://www.apache.org/licenses/LICENSE-2.0
# Unless required by applicable law or agreed to in writing, software
# distributed under the License is distributed on an "AS IS" BASIS,
# WITHOUT WARRANTIES OR CONDITIONS OF ANY KIND, either express or implied.
# See the License for the specific language governing permissions and
# limitations under the License.

from abc import abstractmethod
from typing import Type

import numpy as np
import pytest

from nncf.common.graph.graph import NNCFGraph
from nncf.common.graph.layer_attributes import ConvolutionLayerAttributes
from nncf.common.graph.layer_attributes import LinearLayerAttributes
from nncf.common.graph.model_transformer import ModelTransformer
from nncf.common.graph.transformations.commands import TargetType
from nncf.common.graph.transformations.commands import TransformationType
from nncf.common.tensor_statistics.statistic_point import StatisticPoint
from nncf.common.tensor_statistics.statistic_point import StatisticPointsContainer
from nncf.common.tensor_statistics.statistics import MinMaxTensorStatistic
from nncf.experimental.common.tensor_statistics.collectors import MedianAggregator
from nncf.experimental.common.tensor_statistics.collectors import QuantileReducer
from nncf.experimental.common.tensor_statistics.collectors import TensorCollector
from nncf.quantization.algorithms.channel_alignment.algorithm import ChannelAlignment
from nncf.quantization.algorithms.channel_alignment.backend import ChannelAlignmentAlgoBackend
from nncf.quantization.algorithms.channel_alignment.backend import LayoutDescriptor
from tests.post_training.test_templates.models import NNCFGraphCA
from tests.post_training.test_templates.models import NNCFGraphCAWithBias

EPS = 1e-3

VALID_CONV_LAYER_ATTR = ConvolutionLayerAttributes(
    weight_requires_grad=False,
    in_channels=5,
    out_channels=5,
    kernel_size=(5, 5),
    stride=(1, 1),
    dilations=(1, 1),
    groups=1,
    transpose=False,
    padding_values=(0, 0, 0, 0),
)


DEPTHWISE_CONV_LAYER_ATTR = ConvolutionLayerAttributes(
    weight_requires_grad=False,
    in_channels=5,
    out_channels=1,
    kernel_size=(5, 5),
    stride=(1, 1),
    dilations=(1, 1),
    groups=5,
    transpose=False,
    padding_values=(0, 0, 0, 0),
)

MATMUL_LAYER_METATYPES = [
    # 2D
    LinearLayerAttributes(
        weight_requires_grad=False,
        in_features=5,
        out_features=10,
        with_bias=False,
    ),
    # 1D
    LinearLayerAttributes(
        weight_requires_grad=False,
        in_features=5,
        out_features=None,
        with_bias=False,
    ),
    # 5D
    LinearLayerAttributes(
        weight_requires_grad=False,
        in_features=5,
        out_features=None,
        with_bias=False,
    ),
]


INVALID_CONSUMER_CONV_LAYER_ATTRS = [
    ConvolutionLayerAttributes(
        weight_requires_grad=False,
        in_channels=5,
        out_channels=5,
        kernel_size=(5, 5),
        stride=(2, 1),
        dilations=(1, 1),
        groups=1,
        transpose=False,
        padding_values=(0, 0, 0, 0),
    ),
    ConvolutionLayerAttributes(
        weight_requires_grad=False,
        in_channels=5,
        out_channels=5,
        kernel_size=(5, 5),
        stride=(1, 1),
        dilations=(2, 1),
        groups=1,
        transpose=False,
        padding_values=(0, 0, 0, 0),
    ),
    ConvolutionLayerAttributes(
        weight_requires_grad=False,
        in_channels=5,
        out_channels=5,
        kernel_size=(5, 5),
        stride=(1, 1),
        dilations=(2, 1),
        groups=1,
        transpose=False,
        padding_values=(0, 0, 0, 0),
    ),
    ConvolutionLayerAttributes(
        weight_requires_grad=False,
        in_channels=5,
        out_channels=5,
        kernel_size=(5, 5),
        stride=(1, 1),
        dilations=(1, 1),
        groups=1,
        transpose=False,
        padding_values=(1, 0, 0, 0),
    ),
]


INVALID_CONV_LAYER_ATTR = ConvolutionLayerAttributes(
    weight_requires_grad=False,
    in_channels=5,
    out_channels=5,
    kernel_size=(5, 5),
    stride=(1, 1),
    dilations=(1, 1),
    groups=5,
    transpose=False,
    padding_values=(0, 0, 0, 0),
)


class TemplateTestChannelAlignment:
    @abstractmethod
    def get_backend_cls(self) -> Type[ChannelAlignmentAlgoBackend]:
        pass

    @abstractmethod
    def target_point(self, target_type: TargetType, target_node_name: str, port_id: int):
        pass

    @abstractmethod
    def convert_conv_layer_attrs(self, layer_attributes):
        pass

    @abstractmethod
    def get_conv_metatype(self):
        pass

    @abstractmethod
    def get_add_metatype(self):
        pass

    @abstractmethod
    def get_add_layer_attrs(self):
        pass

    @abstractmethod
    def get_constant_metatype(self):
        pass

    @abstractmethod
    def get_transformation_commands(self):
        pass

    @abstractmethod
    def mock_command_creation_factory(self, mocker) -> None:
        pass

    def mock_nncf_graph_factory(self, mocker, nncf_graph: NNCFGraph) -> None:
        mocker.patch("nncf.common.factory.NNCFGraphFactory.create", return_value=nncf_graph)

    def mock_model_transformer_factory(self, mocker, model_transformer: ModelTransformer) -> None:
        mocker.patch("nncf.common.factory.ModelTransformerFactory.create", return_value=model_transformer)

    @pytest.mark.parametrize(
        "conv_out_value,refs",
        [
            (np.arange(12).reshape(4, 3), ([-8, -16, -24], [83, 265, 449, 631])),
            (np.arange(24).reshape(4, 3, 2, 1), ([-8, -16, -24], [383, 1105, 1829, 2551])),
        ],
    )
    @pytest.mark.parametrize("transposed", [False, True])
    def test_align_means(self, conv_out_value, refs, transposed):
        amean = np.array([10, 20, 30])
        dims_descriptor = LayoutDescriptor(0, 1, 1)
        if transposed:
            if conv_out_value.ndim == 2:
                conv_out_value = np.transpose(conv_out_value, (1, 0))
                dims_descriptor = LayoutDescriptor(1, 0, 1)
            else:
                conv_out_value = np.transpose(conv_out_value, (3, 1, 2, 0))
                dims_descriptor = LayoutDescriptor(3, 1, 1)
        bias_in_value = np.array([2, 4, 6])
        bias_out_value = np.array([3, 5, 9, 11])
        updated_add_in_vals, updated_add_out_vals = ChannelAlignment._align_means(
            bias_in_value, bias_out_value, conv_out_value, amean, dims_descriptor
        )
        assert np.allclose(updated_add_in_vals, np.array(refs[0]))
        assert np.allclose(updated_add_out_vals, np.array(refs[1]))

    REF_UPDATED_CONV_IN = np.array([[0], [1], [200], [0.03], [4]])
    REF_UPDATED_CONV_OUT = np.array([[0.0, 2.0, 0.04, 600, 8], [10, 12, 0.14, 1600, 18]])
    REF_UPDATED_BIAS_IN = np.array([2, 4, 600, 0.08, 10])

    @pytest.mark.parametrize("bias_in_value", [np.array([2, 4, 6, 8, 10])])
    def test_align_scales(self, bias_in_value):
        def check_updated_values(updated_conv_in, updated_conv_out, updated_bias_in):
            assert updated_conv_in.shape == self.REF_UPDATED_CONV_IN.shape
            assert np.allclose(updated_conv_in, self.REF_UPDATED_CONV_IN)
            assert updated_conv_out.shape == self.REF_UPDATED_CONV_OUT.shape
            assert np.allclose(updated_conv_out, self.REF_UPDATED_CONV_OUT)
            assert updated_bias_in.shape == self.REF_UPDATED_BIAS_IN.shape
            assert np.allclose(updated_bias_in, self.REF_UPDATED_BIAS_IN)

        conv_in_value = np.arange(5).reshape(5, 1)
        conv_out_value = np.arange(10).reshape(2, 5) * 2
        ascale = np.array([-5.0, 0.0, 1e-3, 1e3, 2])
        eps = 1e-10
        # Check nothing will happen if dims are wrong
        dims_descriptor = LayoutDescriptor(1, 0, 0)
        updated_conv_in, updated_conv_out, updated_bias_in = ChannelAlignment._align_scales(
            conv_in_value, conv_out_value, bias_in_value, ascale, dims_descriptor, dims_descriptor, eps
        )
        assert updated_conv_in is conv_in_value
        assert updated_conv_out is conv_out_value
        assert updated_bias_in is bias_in_value

        dims_descriptor = LayoutDescriptor(0, 1, 0)
        updated_conv_in, updated_conv_out, updated_bias_in = ChannelAlignment._align_scales(
            conv_in_value, conv_out_value, bias_in_value, ascale, dims_descriptor, dims_descriptor, eps
        )
        check_updated_values(updated_conv_in, updated_conv_out, updated_bias_in)

        # Check group conv producer case
        conv_in_value = conv_in_value.reshape(1, 5, 1)
        dims_descriptor_in = LayoutDescriptor(1, 2, 0)
        dims_descriptor_out = LayoutDescriptor(0, 1, 0)
        updated_conv_in, updated_conv_out, updated_bias_in = ChannelAlignment._align_scales(
            conv_in_value, conv_out_value, bias_in_value, ascale, dims_descriptor_in, dims_descriptor_out, eps
        )
        updated_conv_in = updated_conv_in.reshape(updated_conv_in.shape[1:])
        check_updated_values(updated_conv_in, updated_conv_out, updated_bias_in)

    GET_NODES_TEST_CASES = [(VALID_CONV_LAYER_ATTR, VALID_CONV_LAYER_ATTR, True)]
    GET_NODES_TEST_CASES.extend([(attr, VALID_CONV_LAYER_ATTR, True) for attr in INVALID_CONSUMER_CONV_LAYER_ATTRS])
    GET_NODES_TEST_CASES.extend([(VALID_CONV_LAYER_ATTR, attr, False) for attr in INVALID_CONSUMER_CONV_LAYER_ATTRS])
    GET_NODES_TEST_CASES.extend(
        [
            (INVALID_CONV_LAYER_ATTR, VALID_CONV_LAYER_ATTR, True),
            (VALID_CONV_LAYER_ATTR, INVALID_CONV_LAYER_ATTR, False),
            (INVALID_CONV_LAYER_ATTR, INVALID_CONV_LAYER_ATTR, False),
        ]
    )
    GET_NODES_TEST_CASES.extend([(attr, VALID_CONV_LAYER_ATTR, True) for attr in MATMUL_LAYER_METATYPES])
    GET_NODES_TEST_CASES.append((None, VALID_CONV_LAYER_ATTR, False))

    @pytest.mark.parametrize("first_conv_attrs,second_conv_attrs,ref_match", GET_NODES_TEST_CASES)
    def test_get_node_pairs(self, first_conv_attrs, second_conv_attrs, ref_match):
        algorithm = ChannelAlignment()
        algorithm._backend_entity = self.get_backend_cls()
        if first_conv_attrs is not None:
            first_conv_attrs = self.convert_conv_layer_attrs(first_conv_attrs)
        if second_conv_attrs is not None:
            second_conv_attrs = self.convert_conv_layer_attrs(second_conv_attrs)
        nncf_graph = NNCFGraphCA(
            self.get_conv_metatype(),
            conv_layer_attrs=first_conv_attrs,
            conv_2_layer_attrs=second_conv_attrs,
            use_one_layer_attrs=False,
        )
        pairs = algorithm._get_node_pairs(nncf_graph.nncf_graph)
        if ref_match:
            assert len(pairs) == 1
            conv_in, add_in, conv_out = pairs[0]
            assert conv_in.node_name == "/Conv_1_0"
            assert add_in is None
            assert conv_out.node_name == "/Conv_2_0"
        else:
            assert len(pairs) == 0

    def _get_nncf_graph(
        self, num_biases: int, conv_layer_attrs=DEPTHWISE_CONV_LAYER_ATTR, conv_layer_attrs_1=VALID_CONV_LAYER_ATTR
    ) -> NNCFGraph:
        cla = self.convert_conv_layer_attrs(conv_layer_attrs)
        cla_1 = self.convert_conv_layer_attrs(conv_layer_attrs_1)

        if num_biases == 0:
            return NNCFGraphCA(self.get_conv_metatype(), cla, cla_1).nncf_graph
        bla = self.get_add_layer_attrs()
        if num_biases == 1:
            return NNCFGraphCAWithBias(
                self.get_conv_metatype(),
                self.get_add_metatype(),
                cla,
                cla_1,
                both_biases=False,
                constant_metatype=self.get_constant_metatype(),
                add_layer_attrs=bla,
            ).nncf_graph
        return NNCFGraphCAWithBias(
            self.get_conv_metatype(),
            self.get_add_metatype(),
            cla,
            cla_1,
            both_biases=True,
            add_layer_attrs=bla,
            constant_metatype=self.get_constant_metatype(),
        ).nncf_graph

    @staticmethod
    def _get_constant_lambda(value, counter=False):
        if counter:
            _state = 0

        def f(*args, **kwargs):
            if not counter:
                return value
            nonlocal _state
            _state += 1
            return value + str(_state)

        return f

    @pytest.mark.parametrize("one_dim_mm", [False, True])
    @pytest.mark.parametrize("empty_statistics", [False, True])
    @pytest.mark.parametrize("num_biases", [0, 1, 2])
<<<<<<< HEAD
    # pylint: disable=too-many-statements
    # pylint: disable=too-many-branches
    def test_transformation_layout(self, one_dim_mm, empty_statistics, num_biases, mocker):
=======
    def test_transformation_layout(self, empty_statistics, num_biases, mocker):
>>>>>>> fd188235
        mocked_transformer = mocker.MagicMock()
        self.mock_model_transformer_factory(mocker, mocked_transformer)

        # NNCFGraph building
        first_conv_layer_attrs = DEPTHWISE_CONV_LAYER_ATTR if not one_dim_mm else MATMUL_LAYER_METATYPES[1]
        nncf_graph = self._get_nncf_graph(num_biases, first_conv_layer_attrs)
        self.mock_nncf_graph_factory(mocker, nncf_graph)

        self.mock_command_creation_factory(mocker)

        # Statistic points setup
        statistic_points = StatisticPointsContainer()
        target_node_name = "/Add_1_0" if num_biases else "/Conv_1_0"
        target_node = nncf_graph.get_node_by_name(target_node_name)
        backend_cls = self.get_backend_cls()
        ref_input_port_id, _ = backend_cls.get_activation_port_ids_for_node(target_node)
        target_point = self.target_point(TargetType.POST_LAYER_OPERATION, target_node_name, ref_input_port_id)

        class TestTensorStats(MinMaxTensorStatistic):
            @staticmethod
            def tensor_eq(*args, **kwargs):
                return True

        algorithm = ChannelAlignment()
        tensor_collector = TensorCollector()
        if empty_statistics:
            stat_value = None, None
        else:
            stat_value = (np.array([-1], dtype=np.int32), np.array([2], dtype=np.int32))

        tensor_collector.get_statistics = self._get_constant_lambda(TestTensorStats(*stat_value))
        statistic_points.add_statistic_point(StatisticPoint(target_point, tensor_collector, algorithm._algorithm_key))

        # Backend setup
        class MockBackend(backend_cls):
            pass

        ref_weights_val = "ref_weights_val"
        MockBackend.get_weight_value = self._get_constant_lambda(ref_weights_val, True)
        ref_bias_val = "ref_bias_val"
        MockBackend.get_bias_value = self._get_constant_lambda(ref_bias_val, True)

        # ConvParams setup
        ref_dims_in = LayoutDescriptor(0, 1, -1)
        ref_dims_out = LayoutDescriptor(0, 2, 1)
        if one_dim_mm:
            ref_dims_in = LayoutDescriptor(None, 1, -1)
        iter_ = (dims for dims in (ref_dims_in, ref_dims_out))

        def dims_iter(*args, **kwargs):
            return next(iter_)

        MockBackend.get_dims_descriptor = dims_iter

        # Algorithm fucntions mocking
        algorithm._backend_entity = MockBackend
        algorithm._set_backend_entity = mocker.MagicMock()
        ref_bias_in_after_align = "ref_bias_in_after_align"
        ref_bias_out_after_align = "ref_bias_out_after_align"
        algorithm._align_means = mocker.MagicMock(return_value=(ref_bias_in_after_align, ref_bias_out_after_align))
        ref_weights_in_after_scale_align = "ref_weights_in_after_scale_align"
        ref_weights_out_after_scale_align = "ref_weights_in_after_scale_align "
        ref_bias_in_after_scale_align = "ref_bias_in_after_scale_align" if num_biases > 1 else None
        algorithm._align_scales = mocker.MagicMock(
            return_value=(
                ref_weights_in_after_scale_align,
                ref_weights_out_after_scale_align,
                ref_bias_in_after_scale_align,
            )
        )
        algorithm.apply(None, nncf_graph, statistic_points)

        if empty_statistics or one_dim_mm:
            assert algorithm._align_means.call_count == 0
            assert algorithm._align_scales.call_count == 0
            mocked_transformer.transform.assert_called_once()
            arg = mocked_transformer.transform.call_args.args[0]
            assert len(arg.transformations) == 0
            return

        args = [
            np.zeros((1, 1, 1, 1)),
            np.zeros((1, 1, 1, 1)),
            ref_weights_val + "2",
            np.array(0.5, dtype=np.float32),
            ref_dims_out,
        ]
        for i in range(num_biases):
            args[i] = f"ref_bias_val{i + 1}"

        algorithm._align_means.assert_called_once_with(*args)

        assert algorithm._align_scales.call_count == 1
        args = algorithm._align_scales.call_args.args
        assert args[0] == ref_weights_val + "1"
        assert args[1] == ref_weights_val + "2"
        assert args[2] == ref_bias_in_after_align
        assert ((args[3] - 3) < EPS).all()
        assert args[4] == ref_dims_in
        assert args[5] == ref_dims_out
        assert args[6] < EPS

        mocked_transformer.transform.assert_called_once()
        arg = mocked_transformer.transform.call_args.args[0]
        transformations = arg.transformations

        target_names = {"/Conv_1_0": [], "/Conv_2_0": []}
        ref_values = {
            "/Conv_1_0": {
                "weight_value": ref_weights_in_after_scale_align,
                "bias_value": ref_bias_in_after_scale_align,
            },
            "/Conv_2_0": {"weight_value": ref_weights_out_after_scale_align, "bias_value": ref_bias_out_after_align},
        }

        bias_insert_cls, bias_update_cls, weights_update_cls = self.get_transformation_commands()
        for transformation in transformations:
            tp = transformation.target_point
            if isinstance(transformation, bias_update_cls):
                assert transformation.type == TransformationType.CHANGE
                _class = bias_update_cls
                _attr = "bias_value"
            elif isinstance(transformation, bias_insert_cls):
                assert transformation.type == TransformationType.INSERT
                _class = bias_insert_cls
                _attr = "bias_value"
            elif isinstance(transformation, weights_update_cls):
                assert transformation.type == TransformationType.CHANGE
                _class = weights_update_cls
                _attr = "weight_value"
            else:
                raise RuntimeError(f"Wrong type of transformation: {type(transformation)}")

            target_names[tp.target_node_name].append(_class)
            assert ref_values[tp.target_node_name][_attr] == getattr(transformation, _attr)

        if num_biases == 2:
            ref_classes = {"/Conv_1_0": bias_update_cls, "/Conv_2_0": bias_update_cls}
        elif num_biases == 1:
            ref_classes = {"/Conv_1_0": bias_update_cls, "/Conv_2_0": bias_insert_cls}
        else:
            ref_classes = {"/Conv_1_0": bias_insert_cls, "/Conv_2_0": bias_insert_cls}

        for node_name, _transformations in target_names.items():
            assert len(_transformations) == 2
            assert weights_update_cls in _transformations
            assert ref_classes[node_name] in _transformations

    @pytest.mark.parametrize("num_biases", [0, 1, 2])
    def test_get_statistic_points(self, num_biases, mocker):
        nncf_graph = self._get_nncf_graph(num_biases)
        self.mock_nncf_graph_factory(mocker, nncf_graph)

        ref_subset_size = "ref_subset_size"
        ref_inplace = "ref_inplace"
        algorithm = ChannelAlignment(ref_subset_size, ref_inplace)
        algorithm._set_backend_entity = mocker.MagicMock()
        backend_cls = self.get_backend_cls()
        ref_stat_collector = "ref_stat_collector"

        class MockBackend(backend_cls):
            pass

        MockBackend.get_statistic_collector = mocker.MagicMock(return_value=ref_stat_collector)
        algorithm._backend_entity = MockBackend

        statistic_container = algorithm.get_statistic_points(None, nncf_graph)

        backend_cls = self.get_backend_cls()
        target_node_name = "/Add_1_0" if num_biases else "/Conv_1_0"
        target_node = nncf_graph.get_node_by_name(target_node_name)
        ref_input_port_id, _ = backend_cls.get_activation_port_ids_for_node(target_node)

        assert len(statistic_container) == 1
        assert target_node_name in statistic_container
        stat_points = statistic_container[target_node_name]
        assert len(stat_points) == 1

        assert len(stat_points[0].algorithm_to_tensor_collectors.keys()) == 1
        assert algorithm._algorithm_key in stat_points[0].algorithm_to_tensor_collectors
        tensor_collectors = stat_points[0].algorithm_to_tensor_collectors[algorithm._algorithm_key]
        assert len(tensor_collectors) == 1
        assert tensor_collectors[0] == ref_stat_collector
        MockBackend.get_statistic_collector.assert_called_once_with((0, 2, 3), 1e-4, ref_subset_size, ref_inplace)

        target_point = stat_points[0].target_point
        assert target_point.target_node_name == target_node_name
        assert target_point.port_id == ref_input_port_id
        assert target_point.type == TargetType.POST_LAYER_OPERATION

    @pytest.mark.parametrize("inplace_ref", [False, True])
    @pytest.mark.parametrize("q_ref", [1e-4, 0.3])
    def test_statistic_collectors(self, inplace_ref, q_ref):
        reduction_axes_ref = (0, 2, 3)
        num_samples_ref = 123
        statistic_collector: TensorCollector = self.get_backend_cls().get_statistic_collector(
            reduction_axes=reduction_axes_ref, q=q_ref, num_samples=num_samples_ref, inplace=inplace_ref
        )

        assert len(statistic_collector.reducers) == 1
        reducer = statistic_collector.reducers.pop()
        assert isinstance(reducer, QuantileReducer)
        assert reducer._reduction_axes == reduction_axes_ref
        assert np.allclose(reducer._quantile, (q_ref, 1 - q_ref))

        assert len(statistic_collector.aggregators) == 2
        for aggr in statistic_collector.aggregators.values():
            assert isinstance(aggr, MedianAggregator)
            assert aggr.num_samples == num_samples_ref
            assert aggr._keepdims
            assert aggr._aggregation_axes == (0,)<|MERGE_RESOLUTION|>--- conflicted
+++ resolved
@@ -341,13 +341,9 @@
     @pytest.mark.parametrize("one_dim_mm", [False, True])
     @pytest.mark.parametrize("empty_statistics", [False, True])
     @pytest.mark.parametrize("num_biases", [0, 1, 2])
-<<<<<<< HEAD
     # pylint: disable=too-many-statements
     # pylint: disable=too-many-branches
     def test_transformation_layout(self, one_dim_mm, empty_statistics, num_biases, mocker):
-=======
-    def test_transformation_layout(self, empty_statistics, num_biases, mocker):
->>>>>>> fd188235
         mocked_transformer = mocker.MagicMock()
         self.mock_model_transformer_factory(mocker, mocked_transformer)
 
