# Copyright (c) 2023 Intel Corporation
# Licensed under the Apache License, Version 2.0 (the "License");
# you may not use this file except in compliance with the License.
# You may obtain a copy of the License at
#      http://www.apache.org/licenses/LICENSE-2.0
# Unless required by applicable law or agreed to in writing, software
# distributed under the License is distributed on an "AS IS" BASIS,
# WITHOUT WARRANTIES OR CONDITIONS OF ANY KIND, either express or implied.
# See the License for the specific language governing permissions and
# limitations under the License.
from abc import abstractmethod
from collections import Counter
from copy import deepcopy
from typing import Dict

import pytest

from nncf.common.graph.operator_metatypes import InputNoopMetatype
from nncf.common.graph.operator_metatypes import OperatorMetatype
from nncf.common.graph.operator_metatypes import OutputNoopMetatype
from nncf.common.graph.transformations.commands import TargetType
from nncf.common.quantization.structs import QuantizationMode
from nncf.common.quantization.structs import QuantizationPreset
from nncf.common.quantization.structs import QuantizerConfig
from nncf.common.quantization.structs import QuantizerGroup
from nncf.parameters import ModelType
from nncf.quantization.advanced_parameters import AdvancedQuantizationParameters
from nncf.quantization.advanced_parameters import OverflowFix
from nncf.quantization.algorithms.min_max.algorithm import MinMaxQuantization
from nncf.quantization.algorithms.post_training.algorithm import PostTrainingQuantization
from nncf.quantization.passes import transform_to_inference_graph
from nncf.quantization.range_estimator import RangeEstimatorParametersSet
from nncf.scopes import IgnoredScope
from tests.common.quantization.metatypes import Conv2dTestMetatype
from tests.common.quantization.metatypes import IdentityTestMetatype
from tests.common.quantization.metatypes import LinearTestMetatype
from tests.common.quantization.metatypes import SoftmaxTestMetatype
from tests.common.quantization.metatypes import TestMetatype
from tests.common.quantization.mock_graphs import NodeWithType
from tests.common.quantization.mock_graphs import create_mock_graph
from tests.common.quantization.mock_graphs import get_nncf_graph_from_mock_nx_graph


class ModelToTestOverflowFix:
    #   Input_1       Input_2
    #      |             |
    #   Conv_1         FC_1
    #        \         / |
    #          \      /  |
    #            FC_2     \
    #             /        \
    #      Identity_1    Output_2
    #          |
    #       SoftMax
    #          |
    #       Output_1

    def __init__(self, metatypes: Dict[TestMetatype, OperatorMetatype]):
        nodes = [
            NodeWithType("Input_1", InputNoopMetatype),
            NodeWithType("Input_2", InputNoopMetatype),
            NodeWithType("Conv_1", metatypes[Conv2dTestMetatype]),
            NodeWithType("FC_1", metatypes[LinearTestMetatype]),
            NodeWithType("FC_2", metatypes[LinearTestMetatype]),
            NodeWithType("Identity_1", IdentityTestMetatype),
            NodeWithType("Output_2", OutputNoopMetatype),
            NodeWithType("SoftMax", metatypes[SoftmaxTestMetatype]),
            NodeWithType("Output_1", OutputNoopMetatype),
        ]
        node_edges = [
            ("Input_1", "Conv_1"),
            ("Conv_1", "FC_2"),
            ("FC_2", "Identity_1"),
            ("Identity_1", "SoftMax"),
            ("SoftMax", "Output_1"),
            ("Input_2", "FC_1"),
            ("FC_1", "FC_2"),
            ("FC_1", "Output_2"),
        ]
        original_mock_graph = create_mock_graph(nodes, node_edges)
        self.nncf_graph = get_nncf_graph_from_mock_nx_graph(original_mock_graph)
        self.weight_quantization_target_point_names = []
        weigth_meatypes = [metatypes[Conv2dTestMetatype], metatypes[LinearTestMetatype]]
        for node in self.nncf_graph.get_nodes_by_metatypes(weigth_meatypes):
            self.weight_quantization_target_point_names.append(node.node_name)


# pylint: disable=protected-access


class TemplateTestPTQParams:
    @abstractmethod
    def get_algo_backend(self):
        pass

    @abstractmethod
    def check_is_min_max_statistic_collector(self, tensor_collector):
        pass

    @abstractmethod
    def check_is_mean_min_max_statistic_collector(self, tensor_collector):
        pass

    @abstractmethod
    def check_quantize_outputs_fq_num(self, quantize_outputs, act_num_q, weight_num_q):
        pass

    @abstractmethod
    @pytest.fixture(scope="session")
    def test_params(self):
        pass

    @abstractmethod
    @pytest.fixture
    def ignored_scopes_data(self, request):
        pass

    @abstractmethod
    def target_point(self, target_type: TargetType, target_node_name: str, port_id: int):
        pass

    @property
    @abstractmethod
    def metatypes_mapping(self):
        pass

    @pytest.mark.parametrize(
        "range_estimator_params", [RangeEstimatorParametersSet.MINMAX, RangeEstimatorParametersSet.MEAN_MINMAX, None]
    )
    def test_range_estimator_per_tensor(self, test_params, range_estimator_params):
        algo = PostTrainingQuantization(
            advanced_parameters=AdvancedQuantizationParameters(
                activations_range_estimator_params=range_estimator_params
            )
        )
        min_max_algo = algo.algorithms[0]
        min_max_algo._backend_entity = self.get_algo_backend()
        assert min_max_algo._range_estimator_params[QuantizerGroup.ACTIVATIONS] == range_estimator_params

        params = test_params["test_range_estimator_per_tensor"]
        stat_points = min_max_algo.get_statistic_points(params["model"])
        assert len(stat_points) == params["stat_points_num"]

        for _, stat_point in stat_points.items():
            for stat_point_ in stat_point:
                for tensor_collector in stat_point_.algorithm_to_tensor_collectors[MinMaxQuantization]:
                    if stat_point_.target_point.is_weight_target_point():
                        # default tensor_collector for weights
                        self.check_is_min_max_statistic_collector(tensor_collector)
                        continue
                    if range_estimator_params is None:
                        # default tensor_collector for per-tensor
                        self.check_is_mean_min_max_statistic_collector(tensor_collector)
                    if range_estimator_params == RangeEstimatorParametersSet.MINMAX:
                        self.check_is_min_max_statistic_collector(tensor_collector)
                    elif range_estimator_params == RangeEstimatorParametersSet.MEAN_MINMAX:
                        self.check_is_mean_min_max_statistic_collector(tensor_collector)

    @pytest.mark.parametrize("quantize_outputs", [False, True])
    def test_quantize_outputs(self, test_params, quantize_outputs):
        algo = PostTrainingQuantization(
            advanced_parameters=AdvancedQuantizationParameters(quantize_outputs=quantize_outputs)
        )
        min_max_algo = algo.algorithms[0]
        min_max_algo._backend_entity = self.get_algo_backend()

        nncf_graph = test_params["test_quantize_outputs"]["nncf_graph"]

        assert min_max_algo._quantize_outputs == quantize_outputs
        hw_patterns = test_params["test_model_type_pass"]["hw_patterns"]
        ignored_patterns = test_params["test_model_type_pass"]["ignored_patterns"]
        q_setup = min_max_algo._get_quantizer_setup(nncf_graph, hw_patterns, ignored_patterns)
        act_num_q, weight_num_q = 0, 0
        for quantization_point in q_setup.quantization_points.values():
            if quantization_point.is_activation_quantization_point():
                act_num_q += 1
            if quantization_point.is_weight_quantization_point():
                weight_num_q += 1

        self.check_quantize_outputs_fq_num(quantize_outputs, act_num_q, weight_num_q)

    def test_ignored_scopes(self, test_params, ignored_scopes_data):
        ignored_scope, act_num_ref, weight_num_ref = ignored_scopes_data
        algo = PostTrainingQuantization(ignored_scope=ignored_scope)
        min_max_algo = algo.algorithms[0]
        min_max_algo._backend_entity = self.get_algo_backend()
        assert min_max_algo._ignored_scope == ignored_scope

        nncf_graph = test_params["test_ignored_scopes"]["nncf_graph"]
        hw_patterns = test_params["test_model_type_pass"]["hw_patterns"]
        ignored_patterns = test_params["test_model_type_pass"]["ignored_patterns"]
        q_setup = min_max_algo._get_quantizer_setup(nncf_graph, hw_patterns, ignored_patterns)
        act_num_q, weight_num_q = 0, 0
        for quantization_point in q_setup.quantization_points.values():
            if quantization_point.is_activation_quantization_point():
                act_num_q += 1
            if quantization_point.is_weight_quantization_point():
                weight_num_q += 1

        assert act_num_q == act_num_ref
        assert weight_num_q == weight_num_ref

    @pytest.mark.parametrize("model_type", [ModelType.TRANSFORMER])
    def test_model_type_pass(self, test_params, model_type):
        algo = PostTrainingQuantization(preset=QuantizationPreset.MIXED, model_type=model_type)
        min_max_algo = algo.algorithms[0]
        min_max_algo._backend_entity = self.get_algo_backend()

        nncf_graph = test_params["test_model_type_pass"]["nncf_graph"]
        hw_patterns = test_params["test_model_type_pass"]["hw_patterns"]
        ignored_patterns = test_params["test_model_type_pass"]["ignored_patterns"]
        q_setup = min_max_algo._get_quantizer_setup(nncf_graph, hw_patterns, ignored_patterns)
        for quantization_point in q_setup.quantization_points.values():
            if quantization_point.is_activation_quantization_point():
                node_names = quantization_point.directly_quantized_operator_node_names
                for node_name in node_names:
                    if nncf_graph.get_node_by_name(node_name).metatype == min_max_algo._backend_entity.mat_mul_metatype:
                        assert quantization_point.qconfig.mode == QuantizationMode.ASYMMETRIC
        min_max_algo._apply_model_type_pass(model_type, q_setup, nncf_graph)
        for quantization_point in q_setup.quantization_points.values():
            if quantization_point.is_activation_quantization_point():
                node_names = quantization_point.directly_quantized_operator_node_names
                for node_name in node_names:
                    if nncf_graph.get_node_by_name(node_name).metatype == min_max_algo._backend_entity.mat_mul_metatype:
                        assert quantization_point.qconfig.mode == QuantizationMode.SYMMETRIC

    @pytest.mark.parametrize(
        "overflow_fix, affected_target_points, ignored_ops",
        [
            [OverflowFix.DISABLE, [], []],
            [OverflowFix.FIRST_LAYER, ["/Conv_1_0"], []],
            [OverflowFix.FIRST_LAYER, ["/Conv_1_0"], ["/FC_1_0"]],
            [OverflowFix.FIRST_LAYER, [], ["/FC_1_0", "/Conv_1_0"]],
            [OverflowFix.FIRST_LAYER, [], ["/FC_1_0", "/Conv_1_0", "/FC_2_0"]],
            [OverflowFix.ENABLE, ["/Conv_1_0", "/FC_1_0", "/FC_2_0"], []],
            [OverflowFix.ENABLE, ["/FC_1_0"], ["/Conv_1_0", "/FC_2_0"]],
        ],
    )
    def test_quantization_points_overflow_fix(self, overflow_fix, affected_target_points, ignored_ops):
        # Checks the return value of _get_quantization_points_overflow_fix based on
        # the overflow_fix and weight target points.
        model = ModelToTestOverflowFix(self.metatypes_mapping)
        nncf_graph = model.nncf_graph

        # Imitate _get_quantization_target_points
        weight_target_points = {}
        for target_point_name in model.weight_quantization_target_point_names:
            target_point = self.target_point(TargetType.OPERATION_WITH_WEIGHTS, target_point_name, 0)
            weight_target_points[target_point] = QuantizerConfig()

        # Remove ignored nodes from weight_target_points
        filtered_weight_target_points = {}
        for t_p, config in weight_target_points.items():
            if t_p.target_node_name not in ignored_ops:
                filtered_weight_target_points[t_p] = config

        algo = MinMaxQuantization()
        algo._backend_entity = self.get_algo_backend()
        target_points_overflow_fix = algo._get_quantization_points_overflow_fix(
            overflow_fix, filtered_weight_target_points, nncf_graph
        )
        assert Counter([t_p.target_node_name for t_p in target_points_overflow_fix]) == Counter(affected_target_points)

    @pytest.mark.parametrize("validate_scopes", (True, False))
    def test_validate_scope(self, test_params, validate_scopes):
        nncf_graph = test_params["test_model_type_pass"]["nncf_graph"]
        inference_nncf_graph = transform_to_inference_graph(deepcopy(nncf_graph), [])
        ignored_patterns = test_params["test_model_type_pass"]["ignored_patterns"]
        algo = MinMaxQuantization(
            ignored_scope=IgnoredScope(names=["some_node"], validate=validate_scopes),
        )
        algo._backend_entity = self.get_algo_backend()
        if validate_scopes:
            with pytest.raises(RuntimeError, match="Ignored nodes with name"):
<<<<<<< HEAD
                algo._get_ignored_names(nncf_graph, nncf_graph, ignored_patterns)
        else:
            algo._get_ignored_names(nncf_graph, nncf_graph, ignored_patterns)
=======
                algo._get_ignored_names(nncf_graph, inference_nncf_graph, ignored_patterns)
        else:
            algo._get_ignored_names(nncf_graph, inference_nncf_graph, ignored_patterns)
>>>>>>> 1683a6a3
<|MERGE_RESOLUTION|>--- conflicted
+++ resolved
@@ -272,12 +272,6 @@
         algo._backend_entity = self.get_algo_backend()
         if validate_scopes:
             with pytest.raises(RuntimeError, match="Ignored nodes with name"):
-<<<<<<< HEAD
-                algo._get_ignored_names(nncf_graph, nncf_graph, ignored_patterns)
-        else:
-            algo._get_ignored_names(nncf_graph, nncf_graph, ignored_patterns)
-=======
                 algo._get_ignored_names(nncf_graph, inference_nncf_graph, ignored_patterns)
         else:
-            algo._get_ignored_names(nncf_graph, inference_nncf_graph, ignored_patterns)
->>>>>>> 1683a6a3
+            algo._get_ignored_names(nncf_graph, inference_nncf_graph, ignored_patterns)