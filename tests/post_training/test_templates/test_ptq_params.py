--- conflicted
+++ resolved
@@ -10,7 +10,6 @@
 # limitations under the License.
 from abc import abstractmethod
 from collections import Counter
-from copy import deepcopy
 from typing import Dict
 
 import pytest
@@ -29,11 +28,6 @@
 from nncf.parameters import ModelType
 from nncf.quantization.advanced_parameters import OverflowFix
 from nncf.quantization.algorithms.min_max.algorithm import MinMaxQuantization
-<<<<<<< HEAD
-from nncf.quantization.algorithms.post_training.algorithm import PostTrainingQuantization
-from nncf.quantization.passes import filter_constant_nodes
-=======
->>>>>>> 5150867a
 from nncf.quantization.passes import transform_to_inference_graph
 from nncf.quantization.range_estimator import RangeEstimatorParametersSet
 from nncf.scopes import IgnoredScope
@@ -284,8 +278,7 @@
     @pytest.mark.parametrize("validate_scopes", (True, False))
     def test_validate_scope(self, test_params, validate_scopes):
         nncf_graph = test_params["test_model_type_pass"]["nncf_graph"]
-        inference_nncf_graph = deepcopy(nncf_graph)
-        filter_constant_nodes(inference_nncf_graph)
+        inference_nncf_graph = transform_to_inference_graph(nncf_graph, [], [])
         ignored_patterns = test_params["test_model_type_pass"]["ignored_patterns"]
         algo = MinMaxQuantization(
             ignored_scope=IgnoredScope(names=["some_node"], validate=validate_scopes),
