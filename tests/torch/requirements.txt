--- conflicted
+++ resolved
@@ -23,9 +23,4 @@
 
 # Required for torch/fx tests
 torchvision
-<<<<<<< HEAD
-fastdownload==0.0.7
-ultralytics==8.2.56  # TODO(dlyakhov) move ultralytics requirements to the nightly test
-=======
-fastdownload==0.0.7
->>>>>>> 1eabd172
+fastdownload==0.0.7