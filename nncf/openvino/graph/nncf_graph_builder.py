# Copyright (c) 2023 Intel Corporation
# Licensed under the Apache License, Version 2.0 (the "License");
# you may not use this file except in compliance with the License.
# You may obtain a copy of the License at
#      http://www.apache.org/licenses/LICENSE-2.0
# Unless required by applicable law or agreed to in writing, software
# distributed under the License is distributed on an "AS IS" BASIS,
# WITHOUT WARRANTIES OR CONDITIONS OF ANY KIND, either express or implied.
# See the License for the specific language governing permissions and
# limitations under the License.

from collections import deque
<<<<<<< HEAD
from typing import List, Type
=======
from typing import Any, Dict, List, Optional, Type
>>>>>>> a8af3962

import openvino.runtime as ov

from nncf.common.graph import NNCFGraph
from nncf.common.graph.layer_attributes import Dtype
from nncf.common.graph.operator_metatypes import OperatorMetatype
from nncf.common.graph.operator_metatypes import UnknownMetatype
from nncf.openvino.graph.layer_attributes import OVConstantLayerAttributesContainer
from nncf.openvino.graph.layer_attributes import get_weighted_layer_attributes
from nncf.openvino.graph.metatypes.openvino_metatypes import METATYPES_WITH_CONST_PORT_ID
from nncf.openvino.graph.metatypes.openvino_metatypes import OV_OPERATOR_METATYPES
from nncf.openvino.graph.metatypes.openvino_metatypes import OVConstantMetatype
from nncf.openvino.graph.metatypes.openvino_metatypes import OVConvolutionBackpropDataMetatype
from nncf.openvino.graph.metatypes.openvino_metatypes import OVGroupConvolutionBackpropDataMetatype
from nncf.openvino.graph.metatypes.openvino_metatypes import OVGRUSequenceMetatype
from nncf.openvino.graph.metatypes.openvino_metatypes import OVLSTMSequenceMetatype
from nncf.openvino.graph.metatypes.openvino_metatypes import OVMatMulMetatype


class GraphConverter:
    """
    Builds the NNCFGraph from an OpenVINO model.
    """

    @staticmethod
    def convert_to_nncf_dtype(ov_dtype: str) -> Dtype:
        """
        Converts the primitive types from the OpenVINO domain to the NNCF domain.

        :param ov_dtype: OpenVINO primitive typename.
        :return: NNCF primitive type.
        """
        conversion_map = {
            "f16": "float",
            "f32": "float",
            "f64": "float",
            "i4": "int",
            "i8": "int",
            "i32": "int",
            "i64": "int",
            "u1": "int",
            "u4": "int",
            "u8": "int",
            "u32": "int",
            "u64": "int",
            "boolean": "int",
        }
        if ov_dtype not in conversion_map:
            raise NotImplementedError(f"NNCF is not yet supported OpenVINO data type: {ov_dtype}.")
        return Dtype(conversion_map[ov_dtype])

    @staticmethod
    def _filter_weight_input_ports(inputs: List[ov.Input], metatype: Type[OperatorMetatype]) -> List[ov.Input]:
        """
        Specifies the possible weight ports of the OpenVINO node.

        :param inputs: OpenVINO node inputs.
        :param metatype: NNCF meta type which corresponds to operation.
        :return: OpenVINO node inputs that may contain weights.
        """
        if metatype in [OVConvolutionBackpropDataMetatype, OVGroupConvolutionBackpropDataMetatype]:
            return inputs[:2]
        if metatype == OVGRUSequenceMetatype:
            return inputs[:5]
        if metatype == OVLSTMSequenceMetatype:
            return inputs[:6]
        return inputs

    @staticmethod
    def _get_node_metatype(node: ov.Node) -> Type[OperatorMetatype]:
        """
        Determine NNCF meta type for OpenVINO node.

        :param node: OpenVINO node.
        :return: NNCF meta type which corresponds to OpenVINO node.
        """
        node_type = node.get_type_name()
        metatype = OV_OPERATOR_METATYPES.get_operator_metatype_by_op_name(node_type)
        if metatype is not UnknownMetatype:
            if metatype.get_subtypes():
                subtype = metatype.determine_subtype(node)
                if subtype is not None:
                    metatype = subtype
        return metatype

    @staticmethod
    def _add_edges_to_nncf_graph(model: ov.Model, graph: NNCFGraph) -> None:
        """
        Adds edges between NNCFNodes to the NNCFGraph.

        :param model: OpenVINO model.
        :param graph: NNCFGraph.
        """
        for op in model.get_ops():
            in_node_id = graph.get_node_by_name(op.get_friendly_name()).node_id
            for output_port_id, out in enumerate(op.outputs()):
                for inp in out.get_target_inputs():
                    out_node = inp.get_node()
                    tensor_shape = list(out.partial_shape.get_max_shape())
                    output_node_id = graph.get_node_by_name(out_node.get_friendly_name()).node_id
                    ov_dtype = out.get_element_type().get_type_name()
                    nncf_dtype = GraphConverter.convert_to_nncf_dtype(ov_dtype)
                    graph.add_edge_between_nncf_nodes(
                        from_node_id=in_node_id,
                        to_node_id=output_node_id,
                        tensor_shape=tensor_shape,
                        input_port_id=inp.get_index(),
                        output_port_id=output_port_id,
                        dtype=Dtype(nncf_dtype),
                    )

    @staticmethod
    def _add_nncf_node(node: ov.Node, graph: NNCFGraph) -> None:
        """
        Creates NNCFNode from OpenVINO node and adds to the NNCFGraph.

        :param node: OpenVINO node.
        :param graph: NNCFGraph.
        """
        node_type = node.get_type_name()
        metatype = GraphConverter._get_node_metatype(node)
        graph.add_nncf_node(node_name=node.get_friendly_name(), node_type=node_type, node_metatype=metatype)

    @staticmethod
    def create_nncf_graph(model: ov.Model) -> NNCFGraph:
        """
        Creates NNCFGraph from OpenVINO Model.
        All nodes from model which have valid metatype are added to NNCFGraph.
        Then, corresponding edges are added to the NNCFGraph with shape, type, output and input port ids.

        :param model: OpenVINO model.
        :return: NNCFGraph.
        """
        nncf_graph = NNCFGraph()
        visited = set()
        read_value_nodes = [op for op in model.get_ops() if op.get_type_name() == "ReadValue"]
        inference_nodes = model.get_parameters() + read_value_nodes

        while inference_nodes:
            node = inference_nodes[0]
            inference_nodes = inference_nodes[1:]
            if node.get_friendly_name() not in visited:
                GraphConverter._add_nncf_node(node, nncf_graph)
                visited.add(node.get_friendly_name())
                for out in node.outputs():
                    for inp in sorted(out.get_target_inputs(), key=lambda inp: inp.get_node().get_friendly_name()):
                        inference_nodes.append(inp.get_node())

        for node in model.get_ops():
            metatype = GraphConverter._get_node_metatype(node)
            # Add nodes from constant subgraphs
            node_name = node.get_friendly_name()
            if node_name not in visited:
                GraphConverter._add_nncf_node(node, nncf_graph)
            # Set const port id
            elif metatype in METATYPES_WITH_CONST_PORT_ID:
                const_attrs, act_attrs = {}, {}
                for inp in GraphConverter._filter_weight_input_ports(node.inputs(), metatype):
                    inp_name = inp.get_source_output().get_node().get_friendly_name()
                    if inp_name in visited:
                        continue

                    const_port_id = inp.get_index()
                    const_node = get_operation_const_op(node, const_port_id)
                    ov_dtype = const_node.get_element_type().get_type_name()
                    if GraphConverter.convert_to_nncf_dtype(ov_dtype) == Dtype.INTEGER:
                        continue

                    const_attrs[const_port_id] = {
                        "name": const_node.get_friendly_name(),
                        "shape": tuple(const_node.get_output_shape(0)),
                    }

                    if metatype == OVMatMulMetatype:
                        node_inputs = node.inputs()
                        attribute_names = ["transpose_a", "transpose_b"]
                        node_attributes = node.get_attributes()
                        const_transpose_name = attribute_names[const_port_id]
                        const_attrs[const_port_id]["transpose"] = node_attributes[const_transpose_name]

<<<<<<< HEAD
                if const_attrs:
                    nncf_node = nncf_graph.get_node_by_name(node_name)
                    common_layer_attrs = get_weighted_layer_attributes(node, metatype, const_attrs)
                    nncf_node.layer_attributes = OVConstantLayerAttributesContainer(const_attrs, common_layer_attrs)
=======
                        act_port_id = abs(const_port_id - 1)
                        act_attrs["transpose"] = node_attributes[attribute_names[act_port_id]]
                        partial_shape = node_inputs[act_port_id].get_partial_shape()
                        act_attrs["shape"] = tuple(partial_shape.get_max_shape())

                    if const_attrs or act_attrs:
                        nncf_node = nncf_graph.get_node_by_name(node_name)
                        nncf_node.layer_attributes = OVConstantLayerAttributes(const_attrs, act_attrs)

>>>>>>> a8af3962
        GraphConverter._add_edges_to_nncf_graph(model, nncf_graph)
        return nncf_graph


<<<<<<< HEAD
=======
class OVConstantLayerAttributes(BaseLayerAttributes):
    """
    This class stores mapping weights port indices to constant name and shape.
    For MatMul layers, it also stores transpose parameter and shape for activations.
    """

    def __init__(self, const_attrs: Dict[int, Dict], act_attrs: Optional[Dict[Any, Any]] = None):
        """
        :param const_attrs: Map of weights port ID to corresponding const attributes.
        :param act_attrs: Activation attributes.
        """
        self._const_attrs = const_attrs
        self._act_attrs = act_attrs

    @property
    def const_attrs(self):
        return self._const_attrs if self._const_attrs != {} else None

    @property
    def act_attrs(self):
        return self._act_attrs if self._act_attrs != {} else None

    def get_const_port_ids(self) -> List[int]:
        """
        Returns indices of input ports corresponding to the constant nodes.

        :returns: List of input port indices with constants.
        """
        return list(self.const_attrs.keys())


>>>>>>> a8af3962
def get_operation_const_op(operation: ov.Node, const_port_id: int) -> ov.Node:
    """
    Returns constant node of given operation placed on given const port id.

    :param operation: Given operation.
    :param const_port_id: Given constant port id.
    :returns: Constant node of given operation placed on given const port id.
    """
    node = operation.input_value(const_port_id).get_node()

    # There are several cases here
    # (Constant) -> (Operation)
    # (Constant) -> (Convert) -> (Operation)
    # (Constant) -> (Convert) -> (FakeQuantize) -> (Operation)
    # (Constant) -> (Convert) -> (FakeQuantize) -> (Reshape) -> (Operation)
    #  and etc. We need properly find the constant node. So we start with
    # `node` and traverse up until the constant node is not found.
    queue = deque([node])
    constant_node = None

    while len(queue) != 0:
        curr_node = queue.popleft()
        if OV_OPERATOR_METATYPES.get_operator_metatype_by_op_name(curr_node.get_type_name()) == OVConstantMetatype:
            constant_node = curr_node
            break
        if len(curr_node.inputs()) == 0:
            break
        queue.append(curr_node.input_value(0).get_node())

    if constant_node is None:
        raise RuntimeError("Constant node was expected but could not be found.")

    return constant_node<|MERGE_RESOLUTION|>--- conflicted
+++ resolved
@@ -10,11 +10,7 @@
 # limitations under the License.
 
 from collections import deque
-<<<<<<< HEAD
-from typing import List, Type
-=======
 from typing import Any, Dict, List, Optional, Type
->>>>>>> a8af3962
 
 import openvino.runtime as ov
 
@@ -195,12 +191,6 @@
                         const_transpose_name = attribute_names[const_port_id]
                         const_attrs[const_port_id]["transpose"] = node_attributes[const_transpose_name]
 
-<<<<<<< HEAD
-                if const_attrs:
-                    nncf_node = nncf_graph.get_node_by_name(node_name)
-                    common_layer_attrs = get_weighted_layer_attributes(node, metatype, const_attrs)
-                    nncf_node.layer_attributes = OVConstantLayerAttributesContainer(const_attrs, common_layer_attrs)
-=======
                         act_port_id = abs(const_port_id - 1)
                         act_attrs["transpose"] = node_attributes[attribute_names[act_port_id]]
                         partial_shape = node_inputs[act_port_id].get_partial_shape()
@@ -208,47 +198,15 @@
 
                     if const_attrs or act_attrs:
                         nncf_node = nncf_graph.get_node_by_name(node_name)
-                        nncf_node.layer_attributes = OVConstantLayerAttributes(const_attrs, act_attrs)
-
->>>>>>> a8af3962
+                        common_layer_attrs = get_weighted_layer_attributes(node, metatype, const_attrs)
+                        nncf_node.layer_attributes = OVConstantLayerAttributesContainer(
+                            const_attrs, common_layer_attrs, act_attrs
+                        )
+
         GraphConverter._add_edges_to_nncf_graph(model, nncf_graph)
         return nncf_graph
 
 
-<<<<<<< HEAD
-=======
-class OVConstantLayerAttributes(BaseLayerAttributes):
-    """
-    This class stores mapping weights port indices to constant name and shape.
-    For MatMul layers, it also stores transpose parameter and shape for activations.
-    """
-
-    def __init__(self, const_attrs: Dict[int, Dict], act_attrs: Optional[Dict[Any, Any]] = None):
-        """
-        :param const_attrs: Map of weights port ID to corresponding const attributes.
-        :param act_attrs: Activation attributes.
-        """
-        self._const_attrs = const_attrs
-        self._act_attrs = act_attrs
-
-    @property
-    def const_attrs(self):
-        return self._const_attrs if self._const_attrs != {} else None
-
-    @property
-    def act_attrs(self):
-        return self._act_attrs if self._act_attrs != {} else None
-
-    def get_const_port_ids(self) -> List[int]:
-        """
-        Returns indices of input ports corresponding to the constant nodes.
-
-        :returns: List of input port indices with constants.
-        """
-        return list(self.const_attrs.keys())
-
-
->>>>>>> a8af3962
 def get_operation_const_op(operation: ov.Node, const_port_id: int) -> ov.Node:
     """
     Returns constant node of given operation placed on given const port id.
