--- conflicted
+++ resolved
@@ -1,4 +1,3 @@
-<<<<<<< HEAD
 # Copyright (c) 2023 Intel Corporation
 # Licensed under the Apache License, Version 2.0 (the "License");
 # you may not use this file except in compliance with the License.
@@ -10,10 +9,7 @@
 # See the License for the specific language governing permissions and
 # limitations under the License.
 
-__version__ = "2.4.0"
-=======
 __version__ = "2.5.0"
->>>>>>> 3e499d9c
 
 BKC_TORCH_VERSION = "1.13.1"
 BKC_TORCHVISION_VERSION = "0.14.1"
