# Copyright (c) 2024 Intel Corporation
# Licensed under the Apache License, Version 2.0 (the "License");
# you may not use this file except in compliance with the License.
# You may obtain a copy of the License at
#      http://www.apache.org/licenses/LICENSE-2.0
# Unless required by applicable law or agreed to in writing, software
# distributed under the License is distributed on an "AS IS" BASIS,
# WITHOUT WARRANTIES OR CONDITIONS OF ANY KIND, either express or implied.
# See the License for the specific language governing permissions and
# limitations under the License.

import functools
import inspect
import types
from collections import OrderedDict
from collections import defaultdict
from contextlib import contextmanager
from copy import deepcopy
from dataclasses import dataclass
from enum import IntEnum
from typing import Callable, Dict, Iterator, List, Optional, Tuple, TypeVar

import torch
from torch import nn

import nncf
from nncf import nncf_logger
from nncf.api.compression import CompressionAlgorithmController
from nncf.common.graph import NNCFNode
from nncf.common.graph import NNCFNodeName
from nncf.common.graph.definitions import MODEL_INPUT_OP_NAME
from nncf.common.graph.definitions import MODEL_OUTPUT_OP_NAME
from nncf.common.graph.graph import NNCFGraph
from nncf.common.graph.operator_metatypes import CONST_NOOP_METATYPES
from nncf.common.graph.transformations.commands import TargetType
from nncf.common.graph.transformations.commands import TransformationPriority
from nncf.common.hook_handle import HookHandle
from nncf.common.insertion_point_graph import InsertionPointGraph
from nncf.common.insertion_point_graph import PostHookInsertionPoint
from nncf.common.insertion_point_graph import PreHookInsertionPoint
from nncf.common.utils.debug import is_debug
from nncf.torch.debug import CombinedDebugInterface
from nncf.torch.debug import debuggable_forward
from nncf.torch.dynamic_graph.context import TracingContext
from nncf.torch.dynamic_graph.graph import DynamicGraph
from nncf.torch.dynamic_graph.graph import ShapeIgnoringTensorMetaComparator
from nncf.torch.dynamic_graph.graph_tracer import GraphTracer
from nncf.torch.dynamic_graph.graph_tracer import WrapInputsFnType
from nncf.torch.dynamic_graph.graph_tracer import WrapOutputsFnType
from nncf.torch.dynamic_graph.graph_tracer import create_dummy_forward_fn
from nncf.torch.dynamic_graph.io_handling import InputInfoWrapManager
from nncf.torch.dynamic_graph.io_handling import ModelInputInfo
from nncf.torch.dynamic_graph.io_handling import replicate_same_tensors
from nncf.torch.dynamic_graph.io_handling import wrap_nncf_model_outputs_with_objwalk
from nncf.torch.dynamic_graph.operation_address import OperationAddress
from nncf.torch.dynamic_graph.patch_pytorch import ORIGINAL_CALL
from nncf.torch.dynamic_graph.scope import Scope
from nncf.torch.dynamic_graph.scope_access import get_module_by_scope
from nncf.torch.dynamic_graph.trace_functions import strip_traced_tensors
from nncf.torch.dynamic_graph.wrappers import wrap_module_call
from nncf.torch.dynamic_graph.wrappers import wrap_parameters
from nncf.torch.external_hook import EXTERNAL_OP_STORAGE_NAME
from nncf.torch.external_hook import ExternalOpCallHook
from nncf.torch.graph.graph import PTNNCFGraph
from nncf.torch.graph.graph_builder import GraphBuilder
from nncf.torch.graph.graph_builder import GraphConverter
from nncf.torch.graph.operator_metatypes import OPERATORS_WITH_WEIGHTS_METATYPES
from nncf.torch.graph.operator_metatypes import PTSplitMetatype
from nncf.torch.graph.transformations.commands import DEFAULT_HOOKS_GROUP_NAME
<<<<<<< HEAD
from nncf.torch.graph.transformations.commands import PTQuantizerInsertionCommand
=======
from nncf.torch.graph.transformations.commands import ExtraCompressionModuleType
>>>>>>> d3c03b05
from nncf.torch.graph.transformations.commands import PTTargetPoint
from nncf.torch.graph.transformations.commands import PTTransformationCommand
from nncf.torch.graph.transformations.serialization import serialize_command
from nncf.torch.knowledge_distillation.knowledge_distillation_handler import KnowledgeDistillationLossHandler
from nncf.torch.layer_utils import _NNCFModuleMixin
from nncf.torch.nncf_module_replacement import replace_modules_by_nncf_modules
from nncf.torch.quantization.external_quantizer import EXTERNAL_QUANTIZERS_STORAGE_NAME
from nncf.torch.utils import compute_FLOPs_hook
from nncf.torch.utils import get_all_modules_by_type
from nncf.torch.utils import get_model_device
from nncf.torch.utils import training_mode_switcher

Module = TypeVar("Module", bound=nn.Module)


class PTInsertionType(IntEnum):
    NNCF_MODULE_PRE_OP = 0
    NNCF_MODULE_POST_OP = 1
    OPERATOR_PRE_HOOK = 2
    OPERATOR_POST_HOOK = 3


TARGET_TYPE_VS_PT_INSERTION_TYPE_DICT_FOR_REPLACED_MODULES = {
    TargetType.PRE_LAYER_OPERATION: PTInsertionType.NNCF_MODULE_PRE_OP,
    TargetType.POST_LAYER_OPERATION: PTInsertionType.NNCF_MODULE_POST_OP,
    TargetType.OPERATION_WITH_WEIGHTS: PTInsertionType.NNCF_MODULE_PRE_OP,
    TargetType.OPERATOR_PRE_HOOK: PTInsertionType.OPERATOR_PRE_HOOK,
    TargetType.OPERATOR_POST_HOOK: PTInsertionType.OPERATOR_POST_HOOK,
}

TARGET_TYPE_VS_PT_INSERTION_TYPE_DICT_FOR_NOT_REPLACED_MODULES = {
    TargetType.PRE_LAYER_OPERATION: PTInsertionType.OPERATOR_PRE_HOOK,
    TargetType.POST_LAYER_OPERATION: PTInsertionType.OPERATOR_POST_HOOK,
    TargetType.OPERATION_WITH_WEIGHTS: PTInsertionType.OPERATOR_PRE_HOOK,
    TargetType.OPERATOR_PRE_HOOK: PTInsertionType.OPERATOR_PRE_HOOK,
    TargetType.OPERATOR_POST_HOOK: PTInsertionType.OPERATOR_POST_HOOK,
}


class PTInsertionPoint:
    def __init__(
        self,
        target_type: TargetType,
        op_address: OperationAddress,
        input_port_id: int = None,
        replaced_modules: bool = True,
    ):
        self.insertion_type = self._get_pt_insertion_type(target_type, replaced_modules)
        self.op_address = op_address
        self.module_scope = op_address.scope_in_model
        self.input_port_id = input_port_id

    @staticmethod
    def _get_pt_insertion_type(target_type: TargetType, replaced_modules: bool) -> PTInsertionType:
        map_target_types = TARGET_TYPE_VS_PT_INSERTION_TYPE_DICT_FOR_NOT_REPLACED_MODULES
        if replaced_modules:
            map_target_types = TARGET_TYPE_VS_PT_INSERTION_TYPE_DICT_FOR_REPLACED_MODULES

        if not isinstance(target_type, TargetType) or target_type not in map_target_types:
            raise nncf.InternalError("Unsupported target type for PyTorch: {}".format(target_type))
        return map_target_types[target_type]

    def __eq__(self, other: "PTInsertionPoint"):
        return (
            self.insertion_type == other.insertion_type
            and self.op_address == other.op_address
            and self.module_scope == other.module_scope
            and self.input_port_id == other.input_port_id
        )

    def __str__(self):
        return " ".join([str(v) for v in self.__dict__.values()])

    def __hash__(self):
        return hash(str(self))


@dataclass
class PTGraphPair:
    """
    Container for two dependent graph representation:
    DynamicGraph and NNCFGraph built out of DynamicGraph.
    """

    dynamic_graph: DynamicGraph
    nncf_graph: NNCFGraph


class NNCFNetworkInterface(torch.nn.Module):
    """
    The single object that is added to the original model object as an attribute to provide a namespace for
    NNCF-specific method calls and a torch.nn.Module-like storage for compression parameters. Since this is a
    Module stored in a Module, all trainable parameters of the NNCFInterface will be registered for optimization
    in the same manner as the original model parameters, and will also be eligible for state_dict-powered persistence
    when saving/loading checkpoints
    """

    MODEL_STATE_VERSION_ATTR = "_nncf_model_state_version"
    MODEL_STATE_VERSION = 1

    def forward(self):
        """
        The module only serves a storage and namespacing purpose, forward functionality is not implemented.
        """
        raise NotImplementedError("Calling `forward` on NNCFInterface is prohibited.")

    def get_original_forward(self) -> Callable:
        """
        Returns the forward function of the original model, unmodified by NNCF. The returned function will
        have its 0-th implicit `self` argument bound to the model object.
        """
        if self._original_instance_forward is not None:
            return self._original_instance_forward
        return functools.partial(self._original_unbound_forward, self._model_ref)

    @contextmanager
    def temporary_bound_original_forward(self, bound_forward: Callable):
        """
        Context manager for temporary replacement of the underlying original model forward function. NNCF
        works by doing additional operations before and after the original object's forward call, and this context
        manager allows to temporarily run the compressed model object as if it had another original forward method.
        The signature of the new forward method must be the same w.r.t. the original forward method in terms of
        activation tensors.
        :param bound_forward: A callable which will be used to temporary replace the original forward call. Must be
        a bound method, e.g. the `self` argument had already been set to the same model object where the forward call
        must be replaced.
        """
        prev_bound_forward = self._bound_original_forward
        self._bound_original_forward = bound_forward
        yield
        self._bound_original_forward = prev_bound_forward

    def get_original_unbound_forward(self) -> Callable:
        """
        Returns the forward function of the original model, unmodified by NNCF. The returned function will preserve
        its 0-th implicit `self` argument without binding it to the model object.
        """
        return self._original_unbound_forward

    def set_original_unbound_forward(self, fwd_fn: Callable):
        """
        Allows to set the function that is treated by NNCF as "original" model forward to another function.
        :param fwd_fn: The new original forward function. The signature w.r.t. activation tensors must be the same,
        and the function must leave its 0-th `self` argument unbound.
        """
        self._custom_original_unbound_forward = fwd_fn

    def reset_original_unbound_forward(self):
        """
        Reset the forward which was set with set_original_unbound_forward() method.
        After this NNCF will fall back to the unbound forward of the original model.
        """
        self._custom_original_unbound_forward = None

    def __init__(
        self,
        model: torch.nn.Module,
        input_info: ModelInputInfo = None,
        dummy_forward_fn: Callable = None,
        wrap_inputs_fn: WrapInputsFnType = None,
        scopes_without_shape_matching: List[str] = None,
        ignored_scopes: List[str] = None,
        target_scopes: List[str] = None,
        wrap_outputs_fn: WrapOutputsFnType = None,
        replace_modules: bool = True,
        trace_parameters: bool = False,
    ):
        super().__init__()

        self.replace_modules = replace_modules
        self.trace_parameters = trace_parameters

        # Need this in order not to register owning module as sub-module of NNCFInterface and thus
        # avoid circular references
        object.__setattr__(self, "__model_ref", model)

        if isinstance(model, NNCFNetwork):
            # Got an NNCFNetwork already, probably during shallow copying.
            self._original_class = model.nncf._original_class
            self._bound_original_forward = model.nncf._bound_original_forward
            self._custom_original_unbound_forward = model.nncf._custom_original_unbound_forward
            self._original_instance_forward = model.nncf._original_instance_forward
        else:
            self._original_class = model.__class__
            self._bound_original_forward = None
            self._custom_original_unbound_forward = None
            self._original_instance_forward = model.__dict__.get("forward")

        self._forward_signature = inspect.signature(self.get_original_forward())
        self._input_info = input_info

        self._ignored_scopes = ignored_scopes
        self._target_scopes = target_scopes
        self._user_dummy_forward_fn = dummy_forward_fn
        self._kd_loss_handler = None
        self._groups_vs_hooks_handlers: Dict[str, List[HookHandle]] = defaultdict(list)
        self._recorded_commands = []

        if wrap_inputs_fn is not None:
            self._wrap_inputs_fn = wrap_inputs_fn
        elif self._input_info is not None:
            self.__input_info_based_input_wrapper = InputInfoWrapManager(
                self._input_info, self._forward_signature, module_ref_for_device=model
            )
            self._wrap_inputs_fn = self.__input_info_based_input_wrapper.wrap_inputs
        else:
            raise ValueError("wrap_inputs_fn or input_infos should be passed.")

        if wrap_outputs_fn is not None:
            self._wrap_outputs_fn = wrap_outputs_fn
        else:
            self._wrap_outputs_fn = wrap_nncf_model_outputs_with_objwalk

        self._nncf_replaced_modules: Dict[torch.nn.Module, List[Scope]] = {}
        self._scopes_without_shape_matching = scopes_without_shape_matching
        self.debug_interface = CombinedDebugInterface() if is_debug() else None
        self._extra_module_types: List[ExtraCompressionModuleType] = []
        self._insertions_into_original_graph: Dict[PTTargetPoint, List[Tuple[Callable, TransformationPriority]]] = {}

        if isinstance(model, NNCFNetwork):
            self._nncf_replaced_modules = model.nncf._nncf_replaced_modules
        else:
            _orig_graph_build_forward_fn = self._get_dummy_forward_fn_for_graph_building(
                with_input_tracing=True, with_output_tracing=True
            )

            if self.replace_modules:
                eval_op_scopes = self._collect_eval_op_scopes(model, _orig_graph_build_forward_fn)

                # all modules called in eval mode should be replaced prior to graph building
                self._replace_modules_by_nncf_modules(model, eval_op_scopes)

        _orig_context = TracingContext()

        _orig_context.add_node_comparators([MODEL_INPUT_OP_NAME], ShapeIgnoringTensorMetaComparator())
        _orig_context.add_node_comparators([MODEL_OUTPUT_OP_NAME], ShapeIgnoringTensorMetaComparator())
        if self._scopes_without_shape_matching:
            _orig_context.add_node_comparators(scopes_without_shape_matching, ShapeIgnoringTensorMetaComparator())

        if isinstance(model, NNCFNetwork):
            self._original_graphs_pair = model.nncf._original_graphs_pair
        else:
            original_dynamic_graph = GraphTracer(_orig_graph_build_forward_fn).trace_graph(
                model, _orig_context, as_eval=True, trace_parameters=self.trace_parameters
            )
            original_graph = GraphConverter.convert(original_dynamic_graph, trace_parameters)
            self._original_graphs_pair = PTGraphPair(dynamic_graph=original_dynamic_graph, nncf_graph=original_graph)
        self._compressed_graphs_pair: PTGraphPair = None

        self._compressed_context = TracingContext()

        if self.trace_parameters:
            self._compressed_context.reused_parameters = self.get_reused_parameters()

        self._dummy_forward_fn = self._get_dummy_forward_fn_for_graph_building(
            with_input_tracing=False, with_output_tracing=False
        )
        self._in_user_dummy_forward = False

        self._compressed_context.add_node_comparators([MODEL_INPUT_OP_NAME], ShapeIgnoringTensorMetaComparator())
        self._compressed_context.add_node_comparators([MODEL_OUTPUT_OP_NAME], ShapeIgnoringTensorMetaComparator())
        if self._scopes_without_shape_matching:
            self._compressed_context.add_node_comparators(
                scopes_without_shape_matching, ShapeIgnoringTensorMetaComparator()
            )
        self._load_listener = None

        self.compression_controller: CompressionAlgorithmController = None

    @property
    def _original_unbound_forward(self):
        # Notes:
        # (1) We rely on an "unbound" forward which is the version of the method that has the
        #   `self` parameter not set, otherwise we will be indirectly capturing a reference to the
        #   model object in NNCFInterface - this will lead to failures in DataParallel
        #   because the bound original forward call during NNCFNetwork.forward
        #   would then call forward on the original non-replica module even if NNCFNetwork itself was
        #   replicated.
        # (2) We access the unbound forward from a reference to the original model class instead
        #   of storing the reference to the unbound forward itself because the original class forward
        #   may be overridden by some 3rd party logic. For example, during export of mm-based models to ONNX
        #   using mmdeploy library, the original forward method of the model is temporarily replaced
        #   during export. Moreover, in such case the forward signature needs to be hidden by a user
        #   beforehand by wrapping it with a function with (*args, **kwargs) as its arguments.
        custom_unbound_forward = self._custom_original_unbound_forward
        return self._original_class.forward if custom_unbound_forward is None else custom_unbound_forward

    @property
    def _model_ref(self) -> "NNCFNetwork":
        return object.__getattribute__(self, "__model_ref")

    @property
    def input_infos(self) -> ModelInputInfo:
        return deepcopy(self._input_info)

    def create_knowledge_distillation_loss_handler(
        self, kd_original_model: nn.Module, calculate_fn
    ) -> KnowledgeDistillationLossHandler:
        """
        Creates KnowledgeDistillationLossHandler instance for enabling Knowledge Distillation feature.
            Also returns created KnowledgeDistillationLossHandler for control over Knowledge Distillation logic.

        :param kd_original_model: original non compressed model used for distillation
        :param calculate_fn: function used to parse model outputs and calculate knowledge distillation loss
        :return: KnowledgeDistillationLossHandler instance
        """
        device = get_model_device(self._model_ref)
        self._kd_loss_handler = KnowledgeDistillationLossHandler(
            self._compressed_context, kd_original_model, calculate_fn, device
        )
        return self._kd_loss_handler

    def reset_nncf_modules(self):
        for scope_list in self.get_nncf_module_scopes():
            # Can pick any access scope since they all should
            # point to the same object
            some_scope = scope_list[0]
            module = self.get_module_by_scope(some_scope)
            module.reset()

    def get_clean_shallow_copy(self) -> "NNCFNetwork":
        # WARNING: Will reset pre- and post-ops of the underlying model. Use save_nncf_module_additions
        # and load_nncf_module_additions to preserve these, or temporary_clean_view().
        from nncf.torch.utils import load_module_state
        from nncf.torch.utils import save_module_state

        saved_state = save_module_state(self._model_ref)
        new_interface = NNCFNetworkInterface(
            self._model_ref,
            self._input_info,
            self._user_dummy_forward_fn,
            self._wrap_inputs_fn,
            self._scopes_without_shape_matching,
            self._ignored_scopes,
            self._target_scopes,
            wrap_outputs_fn=self._wrap_outputs_fn,
            replace_modules=self.replace_modules,
            trace_parameters=self.trace_parameters,
        )
        self._model_ref._nncf = new_interface
        self._model_ref.nncf.reset_nncf_modules()
        load_module_state(self._model_ref, saved_state)
        return self._model_ref

    def get_modules_in_nncf_modules_by_type(self, class_names: List[str]) -> Dict[Scope, nn.Module]:
        nncf_modules = self.get_nncf_modules()
        retval = {}
        for nncf_module, nncf_module_scope in nncf_modules.items():
            nncf_module_scope.pop()
            for relative_scope, target_module in get_all_modules_by_type(nncf_module, class_names).items():
                retval[nncf_module_scope + relative_scope] = target_module
        return retval

    def insert_at_point(
        self,
        point: PTInsertionPoint,
        fn: Callable,
        hooks_group_name: Optional[str] = DEFAULT_HOOKS_GROUP_NAME,
    ) -> List[HookHandle]:
        """
        Inserts given function to the point in the NNCFNetwork, creates hook handle for the inserted function and
        stores created hook handle in a group with the given name. A group name could be used late
        to remove all hooks from the NNCFNetwork which belongs to the group.

        :param point: Target point to insert function.
        :param fn: Function to insert to the NNCFNetwork.
        :param hooks_group_name: Name of hooks group for hook handle associated with the inserted function.
        :return: Hook handle associated with the inserted function.
        """
        handle = None
        if point.insertion_type == PTInsertionType.OPERATOR_PRE_HOOK:
            handle = self._compressed_context.register_pre_hook(fn, point.op_address, point.input_port_id)
        elif point.insertion_type == PTInsertionType.OPERATOR_POST_HOOK:
            handle = self._compressed_context.register_post_hook(fn, point.op_address)
        elif point.insertion_type in [PTInsertionType.NNCF_MODULE_PRE_OP, PTInsertionType.NNCF_MODULE_POST_OP]:
            nncf_module = self.get_module_by_scope(point.module_scope)
            if not isinstance(nncf_module, _NNCFModuleMixin):
                raise nncf.ValidationError(
                    f"Failed to insert pre/post op for not registered custom module {point.module_scope}. NNCF only "
                    f"supports native PyTorch modules with respect to trainable parameter (weight) compressed, such "
                    f"as `torch.nn.Conv2d`. If your model contains a custom, non-PyTorch standard module with trainable"
                    f" weights that should be compressed, you can register it using the "
                    f"`@nncf.register_module` decorator. Please refer to `Compression of custom modules` section in "
                    f"docs/Usage.md for more details."
                )

            norm_target_scope = self._normalize_variable_recurrent_scope(point.module_scope)
            norm_nncf_scopes = []
            for scope_list_for_module in self.get_nncf_module_scopes():
                norm_nncf_scopes.extend([self._normalize_variable_recurrent_scope(x) for x in scope_list_for_module])
            assert norm_target_scope in norm_nncf_scopes  # Required for proper Recurrent/VariableRecurrent addressing
            if point.insertion_type == PTInsertionType.NNCF_MODULE_PRE_OP:
                handle = nncf_module.register_pre_forward_operation(fn)
            elif point.insertion_type == PTInsertionType.NNCF_MODULE_POST_OP:
                handle = nncf_module.register_post_forward_operation(fn)
        else:
            raise nncf.ValidationError("Unsupported insertion type: {}".format(point.insertion_type))
        self._groups_vs_hooks_handlers[hooks_group_name].append(handle)
        return handle

    def remove_hooks_group(self, hooks_group_name: str) -> None:
        """
        Removes all hooks of given hooks group from the nncf interface.

        :param group: Target hooks group name to remove all hooks from.
        """
        for handle in self._groups_vs_hooks_handlers[hooks_group_name]:
            handle.remove()
        del self._groups_vs_hooks_handlers[hooks_group_name]

    def record_commands(self, commands: List[PTTransformationCommand]):
        for command in commands:
            serialized_command = serialize_command(command)
            if serialized_command:
                self._recorded_commands.append(serialized_command)

    @property
    def recorded_commands(self):
        return self._recorded_commands

    def get_graph(self) -> PTNNCFGraph:
        if self._compressed_context.graph.get_nodes_count() == 0 or self._compressed_graphs_pair.nncf_graph is None:
            self.rebuild_graph()
        return self._compressed_graphs_pair.nncf_graph

    def get_dynamic_graph(self) -> DynamicGraph:
        return self._compressed_context.graph

    def get_original_graph(self) -> PTNNCFGraph:
        return self._original_graphs_pair.nncf_graph

    def get_tracing_context(self) -> TracingContext:
        return self._compressed_context

    def enable_dynamic_graph_building(self):
        self._compressed_context.enable_node_additions()

    def disable_dynamic_graph_building(self):
        self._compressed_context.disable_node_additions()

    def _get_dummy_forward_fn_for_graph_building(self, with_input_tracing, with_output_tracing):
        if self._user_dummy_forward_fn is None:
            return create_dummy_forward_fn(
                self._input_info,
                with_input_tracing=with_input_tracing,
                wrap_inputs_fn=self._wrap_inputs_fn,
                wrap_outputs_fn=self._wrap_outputs_fn,
                with_output_tracing=with_output_tracing,
            )

        def wrapped_user_dummy_forward_fn(*args, **kwargs):
            self._in_user_dummy_forward = True
            retval = self._user_dummy_forward_fn(*args, **kwargs)
            self._in_user_dummy_forward = False
            return retval

        return wrapped_user_dummy_forward_fn

    def _replace_modules_by_nncf_modules(self, model: torch.nn.Module, eval_op_scopes: List[Scope] = None):
        _, self._nncf_replaced_modules = replace_modules_by_nncf_modules(
            model, ignored_scopes=self._ignored_scopes, target_scopes=self._target_scopes, eval_op_scopes=eval_op_scopes
        )
        return model

    def get_nncf_module_scopes(self) -> List[List[Scope]]:
        return list(self._nncf_replaced_modules.values())

    def get_nncf_modules(self) -> Dict[torch.nn.Module, Scope]:
        retval = {}
        for module, scope_set in self._nncf_replaced_modules.items():
            canonical_scope = next(iter(scope_set))
            retval[module] = canonical_scope.copy()
        return retval

    def get_weighted_original_graph_nodes(self, nncf_module_names: List[str] = None) -> List[NNCFNode]:
        retval = set()
        for scope_list in self.get_nncf_module_scopes():
            for nncf_module_scope in scope_list:
                if nncf_module_names is not None:
                    module_name = nncf_module_scope[-1].calling_module_class_name
                    if module_name not in nncf_module_names:
                        continue
                nncf_graph: PTNNCFGraph = self._original_graphs_pair.nncf_graph
                nodes_in_scope = nncf_graph.get_op_nodes_in_scope(nncf_module_scope)
                for node in nodes_in_scope:
                    if node.metatype in OPERATORS_WITH_WEIGHTS_METATYPES:
                        retval.add(node)

        return list(sorted(retval, key=str))

    def rebuild_graph(self, *input_args):
        self._compressed_context.reset_graph()
        dummy_forward_fn = self._get_dummy_forward_fn_for_graph_building(
            with_input_tracing=False, with_output_tracing=False
        )
        builder = GraphBuilder(dummy_forward_fn)

        with training_mode_switcher(self._model_ref, is_training=False):
            compressed_traced_graph = builder.build_dynamic_graph(
                self._model_ref, self._compressed_context, trace_parameters=self.trace_parameters
            )
            compressed_graph = GraphConverter.convert(compressed_traced_graph, self.trace_parameters)
            self._compressed_graphs_pair = PTGraphPair(
                dynamic_graph=compressed_traced_graph, nncf_graph=compressed_graph
            )

    def is_scope_in_nncf_module_scope(self, scope: Scope) -> bool:
        norm_nncf_scopes = []
        for scope_list_for_module in self.get_nncf_module_scopes():
            norm_nncf_scopes.extend([self._normalize_variable_recurrent_scope(x) for x in scope_list_for_module])
        norm_op_scope = self._normalize_variable_recurrent_scope(scope)
        for nncf_scope in norm_nncf_scopes:
            if norm_op_scope in nncf_scope:
                return True
        return False

    def register_compression_module_type(self, compression_module_type: ExtraCompressionModuleType):
        attr_name = compression_module_type_to_attr_name(compression_module_type)
        if compression_module_type in self._extra_module_types:
            raise nncf.ValidationError(f"Module type {compression_module_type} is already registered")

        self.__setattr__(attr_name, nn.ModuleDict())
        self._extra_module_types.append(compression_module_type)

    def add_compression_module(
        self, module_key: str, module: nn.Module, compression_module_type: ExtraCompressionModuleType
    ):
        attr_name = compression_module_type_to_attr_name(compression_module_type)
        if compression_module_type not in self._extra_module_types:
            raise nncf.InternalError(f"Module type {compression_module_type} was not registered")
        storage = self.__getattr__(attr_name)
        if module_key in storage:
            raise nncf.InternalError(f"Module {module_key} is already registered under {attr_name}")
        storage[module_key] = module

    def get_compression_modules_by_type(self, compression_module_type: ExtraCompressionModuleType) -> nn.ModuleDict:
        attr_name = compression_module_type_to_attr_name(compression_module_type)
        if compression_module_type not in self._extra_module_types:
            raise nncf.InternalError(f"Module type {compression_module_type} was not registered")
        return self.__getattr__(attr_name)

    def is_compression_module_registered(self, compression_module_type: ExtraCompressionModuleType) -> bool:
        """
        Check that extra compression module was registered.

        :param compression_module_type: Type of the extra compression module.
        :return: True if the extra compression module is registered, otherwise False.
        """
        return compression_module_type in self._extra_module_types

    def sort_compression_modules(self, compression_module_type: ExtraCompressionModuleType):
        attr_name = compression_module_type_to_attr_name(compression_module_type)
        if compression_module_type not in self._extra_module_types:
            raise nncf.InternalError("Module type {} was not registered".format(compression_module_type))
        module_dict = self.__getattr__(attr_name)

        module_dict._modules = OrderedDict(sorted(module_dict._modules.items()))
        self.__setattr__(attr_name, module_dict)

    @staticmethod
    def _normalize_variable_recurrent_scope(scope: Scope):
        """
        Two scopes pointing to an NNCF module that only differ in a Recurrent/VariableRecurrent/VariableRecurrentReverse
        scope node actually point to one and the same module.
        """
        ret_scope = scope.copy()
        for scope_element in ret_scope:
            if scope_element.calling_module_class_name in [
                "Recurrent",
                "VariableRecurrent",
                "VariableRecurrentReverse",
            ]:
                scope_element.calling_module_class_name = "NormalizedName_Recurrent"
        return ret_scope

    def do_dummy_forward(self, force_eval: bool = False):
        """
        Attention: If run with force_eval=False, this may spoil the batchnorm statistics,
        and an eval run of the model will perform much worse than the train run.
        """
        if force_eval:
            train_mode = self._model_ref.training
            self._model_ref.eval()
        with torch.no_grad():
            with self._compressed_context as ctx:
                ctx.base_module_thread_local_replica = self._model_ref
                self._dummy_forward_fn(self._model_ref)
        if force_eval and train_mode:
            self._model_ref.train()

    def get_original_insertion_point_graph(self) -> InsertionPointGraph:
        # Set up a pre- and post-hooks on almost every op in PyTorch
        nncf_graph = self.get_original_graph()
        pre_hooks: List[PreHookInsertionPoint] = []
        post_hooks: List[PostHookInsertionPoint] = []
        for node in nncf_graph.get_all_nodes():
            # Pre-hook insertion point nodes
            # Will insert a pre-hook IP for each input edge. The input edge must be marked with
            # a port ID attribute.
            in_edges = nncf_graph.get_input_edges(node)
            for edge in in_edges:
                for port_id in [
                    edge.input_port_id,
                ] + edge.parallel_input_port_ids:
                    pre_hook_ip = PreHookInsertionPoint(target_node_name=node.node_name, input_port_id=port_id)
                    pre_hooks.append(pre_hook_ip)

            if issubclass(node.metatype, PTSplitMetatype):
                # chunk returns a tuple of tensors, which can only be handled in NNCF
                # once post-hook ports are enabled. Work around it for now by disallowing post-hook
                # insertion for chunks
                # TODO: enable post-hook ports and remove this
                continue

            # Post-hook insertion point nodes
            post_hook_ip = PostHookInsertionPoint(node.node_name)
            post_hooks.append(post_hook_ip)

        weighted_nodes = self.get_weighted_original_graph_nodes()
        weighted_node_names = [weighted_node.node_name for weighted_node in weighted_nodes]

        ip_graph = InsertionPointGraph(
            self._original_graphs_pair.nncf_graph,
            weight_modifiable_node_names=weighted_node_names,
            allowed_pre_hook_insertion_points=pre_hooks,
            allowed_post_hook_insertion_points=post_hooks,
        )
        return ip_graph

    def get_module_by_scope(self, scope: Scope) -> Optional[torch.nn.Module]:
        curr_module = self._model_ref
        return get_module_by_scope(curr_module, scope)

    def get_containing_module(self, node_name: NNCFNodeName) -> torch.nn.Module:
        if self._compressed_graphs_pair is not None:
            try:
                scope = self._compressed_graphs_pair.nncf_graph.get_scope_by_node_name(node_name)
            except RuntimeError:
                nncf_logger.debug(
                    f"Node {node_name} not found in compressed graph when trying to determine "
                    f"the containing module, trying the original graph to see if the node was "
                    f"present there during graph building"
                )
                scope = self._original_graphs_pair.nncf_graph.get_scope_by_node_name(node_name)
        else:
            scope = self._original_graphs_pair.nncf_graph.get_scope_by_node_name(node_name)
        return self.get_module_by_scope(scope)

    def get_flops_per_module(self) -> Dict[NNCFNodeName, int]:
        """
        Calculates FLOPS count for modules.
        """
        model = self._model_ref
        flops_count_dict = {}

        def get_hook(name):
            return functools.partial(compute_FLOPs_hook, dict_to_save=flops_count_dict, module_node_name=name)

        hook_list = []
        for nncf_node in self._original_graphs_pair.nncf_graph.get_all_nodes():
            node_module = self.get_containing_module(nncf_node.node_name)
            hook_list.append(node_module.register_forward_hook(get_hook(nncf_node.node_name)))
        model.nncf.do_dummy_forward(force_eval=True)

        for h in hook_list:
            h.remove()
        return flops_count_dict

    def get_MACs_in_model(self):
        """
        Calculates MAC units count for model.
        """
        flops_count_dict = self.nncf.get_flops_per_module()
        total_MACs_count = sum(v // 2 for v in flops_count_dict.values())
        return total_MACs_count

    def save_nncf_module_additions(self) -> Dict[Scope, Tuple[torch.nn.ModuleDict, torch.nn.ModuleDict]]:
        retval = {}
        for nncf_module, module_scope in self.get_nncf_modules().items():
            retval[module_scope] = (deepcopy(nncf_module.pre_ops), deepcopy(nncf_module.post_ops))
        return retval

    def load_nncf_module_additions(
        self, scope_vs_pre_post_ops_dict: Dict[Scope, Tuple[torch.nn.ModuleDict, torch.nn.ModuleDict]]
    ):
        for nncf_module, module_scope in self.get_nncf_modules().items():
            nncf_module.pre_ops = scope_vs_pre_post_ops_dict[module_scope][0]
            nncf_module.post_ops = scope_vs_pre_post_ops_dict[module_scope][1]

    def temporary_clean_view(self):
        class Mgr:
            def __init__(self, model: NNCFNetwork):
                self.model = model
                self.nncf_module_state_dicts = {}
                self.nncf_interface_state_dict = None
                self.nncf_compression_module_types = []

            def __enter__(self):
                self.nncf_module_state_dicts = self.model.nncf.save_nncf_module_additions()
                self.nncf_interface = self.model.nncf
                clean_model = self.model.nncf.get_clean_shallow_copy()
                return clean_model

            def __exit__(self, exc_type, exc_val, exc_tb):
                self.model._nncf = self.nncf_interface
                self.model.nncf.load_nncf_module_additions(self.nncf_module_state_dicts)

        return Mgr(self._model_ref)

    def _collect_eval_op_scopes(self, model: nn.Module, dummy_forward_fn: Callable) -> List[Scope]:
        """
        Returns scopes of the operations in the graph which are executed in evaluation mode.
        """

        tracer = GraphTracer(dummy_forward_fn)
        result = []
        eval_graph = tracer.trace_graph(model, as_eval=True)
        root_scope = Scope()
        for dyn_graph_node in eval_graph.get_all_nodes():
            scope_in_model = dyn_graph_node.op_exec_context.scope_in_model
            if scope_in_model != root_scope:  # happens for ops such as /nncf_model_input_* and /nncf_model_output_*
                result.append(scope_in_model)
        return result

    COMPRESSION_MODULES_KEY = "compression_modules"

    def get_applied_modification_commands(self):
        from nncf.torch.module_operations import UpdateWeight
        from nncf.torch.quantization.layers import BaseQuantizer

        commands_list = []
        nncf_graph = self.get_graph()
        nncf_node_names_map = self.get_op_address_to_op_name_map()

        # Collect commands for weights quantizers
        for nncf_module, module_scope in self.get_nncf_modules().items():
            if len(nncf_module.post_ops):
                raise NotImplementedError

            for ops, target_type in (
                (nncf_module.pre_ops, TargetType.OPERATION_WITH_WEIGHTS),
                (nncf_module.post_ops, None),
            ):
                for hook_id, module in ops.items():
                    if not isinstance(module, UpdateWeight):
                        raise NotImplementedError
                    if not isinstance(module.op, BaseQuantizer):
                        raise NotImplementedError
                    assert hook_id == "0"
                    quantizer = module.op
                    for node_in_scope in nncf_graph.get_op_nodes_in_scope(module_scope):
                        if "quantize" in node_in_scope.node_type:
                            continue
                        target_point = PTTargetPoint(
                            target_type=target_type, target_node_name=node_in_scope.node_name, input_port_id=0
                        )
                        ### TODO: save hooks_group_name
                        command = PTQuantizerInsertionCommand(point=target_point, quantizer=quantizer)
                        commands_list.append(command)

        # Collect all pre/post hooks for registered compression modules
        context_hooks = defaultdict(lambda: defaultdict(list))
        for ops, target_type in (
            (self._compressed_context._pre_hooks, TargetType.OPERATOR_PRE_HOOK),
            (self._compressed_context._post_hooks, TargetType.OPERATOR_POST_HOOK),
        ):
            for op_address, hooks in ops.items():
                for hook_id, fn in hooks.items():
                    if not isinstance(fn, ExternalOpCallHook):
                        raise RuntimeError(f"Impossible to serialize hook: {fn}")
                    info = f"TargetType: {target_type}, op_address: {op_address}, hook_id: {hook_id}, fn: {fn}"
                    assert hasattr(
                        self, fn._storage_name
                    ), f"Storage name {fn._storage_name} is not registered. Info: {info}"
                    assert fn._storage_key in getattr(
                        self, fn._storage_name
                    ), f"Storage key {fn._storage_key} is not registered. Info: {info}"
                    context_hooks[fn._storage_name][fn._storage_key].append(
                        (target_type, nncf_node_names_map[op_address], hook_id, fn)
                    )

        # Create commands to insert compressed module and pre/post hooks
        for module_type, storage in context_hooks.items():
            for storage_key, call_hook_list_info in storage.items():
                if module_type == EXTERNAL_QUANTIZERS_STORAGE_NAME:
                    quantizer_module = getattr(self, module_type)[storage_key]
                    assert len(call_hook_list_info) == 1
                    target_type, target_node_name, hook_id, fn = call_hook_list_info[0]
                    assert hook_id == "0"
                    input_port_id = None
                    if target_type == TargetType.OPERATOR_PRE_HOOK:
                        # TODO: create a pre-hook id
                        pass
                    target_point = PTTargetPoint(target_type, target_node_name, input_port_id=input_port_id)
                    # TODO: map hooks_group_name
                    command = PTQuantizerInsertionCommand(target_point, quantizer=quantizer_module)
                    commands_list.append(command)

        # TODO: Build PTQuantizerInsertionCommand/PTSharedFnInsertionCommand commands
        return commands_list

    @classmethod
    def load_compression_state(cls, state):
        pass

    def get_node_to_op_address_mapping(self) -> Dict[NNCFNodeName, OperationAddress]:
        """
        Returns map of NNCFGraph node names vs DynamicGraph operation addresses.

        :return: NNCFGraph node names vs DynamicGraph operation addresses map.
        """
        graph_pair = self._compressed_graphs_pair
        if graph_pair is None:
            graph_pair = self._original_graphs_pair

        retval = {}
        for node in graph_pair.dynamic_graph.get_all_nodes():
            node_id = node.node_id
            op_address = node.op_exec_context.op_address
            nncf_node = graph_pair.nncf_graph.get_node_by_id(node_id)
            retval[nncf_node.node_name] = op_address
        return retval

    def get_op_address_to_op_name_map(self):
        graph_pair = self._compressed_graphs_pair
        if graph_pair is None:
            graph_pair = self._original_graphs_pair

        retval = {}
        for node in graph_pair.dynamic_graph.get_all_nodes():
            node_id = node.node_id
            op_address = node.op_exec_context.op_address
            nncf_node = graph_pair.nncf_graph.get_node_by_id(node_id)
            # TODO: check nothing is missed here
            retval[op_address] = nncf_node.node_name
        return retval

    def set_compression_controller(self, ctrl: CompressionAlgorithmController):
        self.compression_controller = ctrl

    def strip(self, do_copy: bool = True) -> "NNCFNetwork":
        """
        Returns the model object with as much custom NNCF additions as possible removed
        while still preserving the functioning of the model object as a compressed model.
        :param do_copy: If True (default), will return a copy of the currently associated model object. If False,
          will return the currently associated model object "stripped" in-place.
        :return: The stripped model.
        """
        if self.compression_controller is None:
            # PTQ algorithm does not set compressed controller
            from nncf.torch.quantization.strip import strip_quantized_model

            model = deepcopy(self._model_ref) if do_copy else self._model_ref
            return strip_quantized_model(model)
        return self.compression_controller.strip(do_copy)

    def get_reused_parameters(self):
        """
        Return a list of parameter names which are used as an input in several operations of the model.

        :return: A list of parameter names.
        """
        ret = []
        graph = self._original_graphs_pair.nncf_graph
        for node in graph.get_nodes_by_metatypes(CONST_NOOP_METATYPES):
            if node.is_shared():
                ret.append(node.layer_attributes.name)
        return ret


class NNCFNetworkMeta(type):
    """
    Metaclass for the NNCFNetwork mixin. Has magic methods defined so that the original model object could be
    extended with NNCF-related functionality via a conventional `nncf_network = NNCFNetwork(original_model, ...)`
    syntax and at the same time retain its original class so that downstream class-based checks for the original
    model type don't fail.
    """

    def __call__(
        cls,
        original_model: torch.nn.Module,
        input_info: ModelInputInfo = None,
        dummy_forward_fn: Callable = None,
        wrap_inputs_fn: WrapInputsFnType = None,
        scopes_without_shape_matching: List[str] = None,
        ignored_scopes: List[str] = None,
        target_scopes: List[str] = None,
        wrap_outputs_fn: WrapOutputsFnType = None,
        replace_modules: bool = True,
        trace_parameters: bool = False,
    ) -> "NNCFNetwork":
        """
        This function plays the role of a "constructor" call in the `nncf_network = NNCFNetwork(original_model, ...)`
        syntax. *_scopes arguments are to be passed as string representation of either
        `nncf.common.graph.graph.NNCFNodeName` or `nncf.torch.dynamic_graph.scope.Scope` objects.
        :param original_model: The original model object to be extended with NNCF functionality.
        :param input_infos: A list of descriptors of each tensor input to the model. Will be used to properly generate
            dummy inputs during internal forward calls of the original model for purposes of control flow graph
            building.
        :param dummy_forward_fn: A function to be called instead of the model's original forward function during
            control flow graph building.
        :param wrap_inputs_fn: A user-defined function that will be called with the model's forward arguments
            at each call of the NNCFNetwork object and within which the
            `nncf.torch.dynamic_graph.io_handling.nncf_model_input` function is expected to be called upon each tensor
            among the arguments that is to be treated as an input tensor to the model, thus overriding `input_infos`.
        :param scopes_without_shape_matching: A list of scopes in the model in which the activation tensor shapes will
            not be considered for purposes of scope matching - this helps handle RNN-like cases.
        :param ignored_scopes: A list of scopes in the model for which NNCF handling should not be applied.
            Functions as a "denylist". If left unspecified, nothing will be ignored.
        :param target_scopes: A list of scopes in the model for which NNCF handling should be applied. Functions as
            an "allowlist". If left unspecified, everything will be targeted.
        :param wrap_outputs_fn: Same as `wrap_inputs_fn`, but for marking model outputs with
            `nncf.torch.dynamic_graph.io_handling.nncf_model_output` calls.
        :param replace_modules: Whether to replace model modules with NNCF modules. Default is True.
        :param trace_parameters: Whether to trace model parameters. Default is False.
        :return: The same object as passed in `original_model`, but with internal modules extended/replaced for
            purposes of further NNCF compression, and its class dynamically extended with the `NNCFNetwork`
            as a base class. The object will pass both isinstance(retval, original_model.__class__) and
            isinstance(retval, NNCFNetwork) checks.
        """
        original_class = original_model.__class__
        original_model._nncf = NNCFNetworkInterface(
            original_model,
            input_info,
            dummy_forward_fn,
            wrap_inputs_fn,
            scopes_without_shape_matching,
            ignored_scopes,
            target_scopes,
            wrap_outputs_fn,
            replace_modules,
            trace_parameters,
        )
        # The new class will also have an adjusted metaclass to avoid a "metaclass conflict" upon
        # class creation
        original_metaclass = type(original_model.__class__)
        class_creation_kwds = {}
        if original_metaclass is not type:
            new_metaclass = types.new_class(
                name=original_metaclass.__name__, bases=(NNCFNetworkMeta, original_metaclass)
            )
            class_creation_kwds["metaclass"] = new_metaclass
        new_class = types.new_class(
            name=original_model.__class__.__name__,
            bases=(NNCFNetwork, original_model.__class__),
            kwds=class_creation_kwds,
        )
        # Make the signature of the forward on the resulting object same as for
        # the original forward.
        new_class.forward = _get_nncf_forward_function_with_signature(inspect.signature(original_class.forward))

        # In case of overriding forward by code like `model.forward = wrapper(model.forward)`
        original_instance_forward = original_model.__dict__.get("forward")
        if original_instance_forward is not None:
            bound_new_instance_forward = _get_nncf_forward_function_with_signature(
                inspect.signature(original_instance_forward), bind_self_to=original_model
            )
            original_model.__dict__["forward"] = bound_new_instance_forward

        # Make resulting class keep __module__ attributes of the original class,
        # otherwise these will point to NNCF
        new_class.__module__ = original_class.__module__
        original_model.__class__ = new_class

        if isinstance(original_model, torch.nn.Sequential):
            # If the top-level module is Sequential, then the addition of the ._nncf module will result in
            # the NNCFInterface module being iterated over during the torch.nn.Sequential call, with an attempt to call
            # its forward method, which it effectively doesn't have. Employing a special iterator allows to hide the
            # NNCFInterface object during iteration.
            def nncf_safe_iter(self: torch.nn.Sequential):
                return NNCFSkippingIter(iter(self._modules.values()))

            original_model.__class__.__iter__ = nncf_safe_iter
        return original_model

    def __hash__(cls):
        """
        Makes the dynamically created class object for the processed original model object return the same value when
        hashed as the original class. This allows to gracefully handle the situation when the downstream training
        pipeline checks that the model's class is registered in some registry and determines a training approach
        based on that.
        """
        # expected from a compressed model object to have a NNCFNetwork as 0-th base
        # and original class as 1-st
        if len(cls.__bases__) == 2:
            original_class = cls.__bases__[1]
            return hash(original_class)
        return id(NNCFNetwork)  # conforms to a default hashing behavior in Python for cls objects

    def __eq__(cls, other):
        """
        Makes the dynamically created class object for the processed original model object compare equal with the
        original class object. This allows to gracefully handle the situation when the downstream training
        pipeline checks that the model's class is registered in some registry and determines a training approach
        based on that.
        """
        if len(cls.__bases__) == 2:
            original_class = cls.__bases__[1]
            return original_class == other
        return other is NNCFNetwork


def _get_nncf_forward_function_with_signature(
    signature: inspect.Signature, bind_self_to: torch.nn.Module = None
) -> Callable:
    """
    Creates a function that executes code from NNCFNetwork.forward, but with a final signature equal to the provided
     one.
    :param signature: Signature of function that will used for forward function.
    :param bind_self_to: If provided, will bind the `self` argument of the returned function to the provided model
      object. This should be the model object that we are currently constructing the NNCFNetwork with.
    :return: New copy of function NNCFNetwork.forward with specified signature.
    """
    fn = NNCFNetwork.forward
    new_forward = types.FunctionType(fn.__code__, fn.__globals__, fn.__name__, fn.__defaults__, fn.__closure__)
    new_forward.__dict__.update(fn.__dict__)
    if bind_self_to is not None:
        new_forward = functools.partial(new_forward, bind_self_to)
    new_forward.__signature__ = signature
    if is_debug():
        new_forward = debuggable_forward(new_forward)
    return new_forward


class NNCFNetwork(torch.nn.Module, metaclass=NNCFNetworkMeta):
    """
    A mixin-like class to dynamically extend the original model object's class with.
    """

    def __init__(self, *args, **kwargs):
        """
        In normal situations, the __init__ of the NNCFNetwork will never be called. The constructor-like syntax is
        achieved by a __call__ method defined in the metaclass `NNCFNetworkMeta`.
        """
        super().__init__()
        raise nncf.InternalError("Direct instantiation of NNCFNetwork objects using __init__ is prohibited.")

    def __call__(self, *args, **kwargs):
        """
        Ensures that functor-like calls of the processed model object will directly trigger the NNCF-specific
        forward call.
        """
        return ORIGINAL_CALL(self, *args, **kwargs)

    def forward(self, *args, **kwargs):
        """
        Wraps the original forward call, doing additional actions before and after the call to facilitate model
        graph tracing and calling compression-related hooks.
        """

        with self.nncf._compressed_context as ctx:
            ctx.base_module_thread_local_replica = self

            # add tracing capabilities to model parameters
            if self.nncf.trace_parameters:
                wrap_parameters(self)

            args, kwargs = replicate_same_tensors((args, kwargs))
            if not self.nncf._in_user_dummy_forward:
                # If a user supplies own dummy forward, he is responsible for
                # correctly wrapping inputs inside it as well.
                args, kwargs = strip_traced_tensors(args, kwargs)
                args, kwargs = self.nncf._wrap_inputs_fn(args, kwargs)

            # For purposes of scope tracking, need the original forward call to occur as if it were
            # a module call of the corresponding object.
            if self.nncf._original_instance_forward is not None:

                def _unbound_like_original_instance_forward(_self, *args, **kwargs):
                    return self.nncf._original_instance_forward(*args, **kwargs)

                retval = wrap_module_call(_unbound_like_original_instance_forward)(self, *args, **kwargs)

            elif self.nncf._bound_original_forward is None:
                retval = wrap_module_call(self.nncf._original_unbound_forward)(self, *args, **kwargs)
            else:

                def _unbound_like_original_forward(_self, *args, **kwargs):
                    return self.nncf._bound_original_forward(*args, **kwargs)

                retval = wrap_module_call(_unbound_like_original_forward)(self, *args, **kwargs)

            retval = replicate_same_tensors(retval)
            if not self.nncf._in_user_dummy_forward:
                retval = self.nncf._wrap_outputs_fn(retval)

        if self.nncf._kd_loss_handler is not None and self.training:
            self.nncf._kd_loss_handler(retval, *args, **kwargs)
        return retval

    @property
    def nncf(self) -> NNCFNetworkInterface:
        """
        Accessor for all NNCF-specific methods and attributes of the compressed model object.
        """
        # self._nncf is being set in the creation function defined in the NNCFNetworkMeta metaclass
        return self._nncf

    def __setattr__(self, key, value):
        # If setting `forward`, set it on the original model.
        if key == "forward":
            nncf_logger.warning(
                "You are setting `forward` on an NNCF-processed model object.\n"
                "NNCF relies on custom-wrapping the `forward` call in order to function properly.\n"
                "Arbitrary adjustments to the forward function on an NNCFNetwork object have undefined behavior.\n"
                "If you need to replace the underlying forward function of the original model so that "
                "NNCF should be using that instead of the original forward function that NNCF saved "
                "during the compressed model creation, you can do this by calling:\n"
                "model.nncf.set_original_unbound_forward(fn)\n"
                "if `fn` has an unbound 0-th `self` argument, or\n"
                "with model.nncf.temporary_bound_original_forward(fn): ...\n"
                "if `fn` already had 0-th `self` argument bound or never had it in the first place."
            )
        super().__setattr__(key, value)


class NNCFSkippingIter:
    """
    An iterator over the regular torch.nn.Module iterator that will skip NNCFInterface objects if they come up.
    """

    def __init__(self, iter_to_wrap: Iterator[Module]):
        self._iter_to_wrap = iter_to_wrap

    def __next__(self):
        item = next(self._iter_to_wrap)
        if isinstance(item, NNCFNetworkInterface):
            item = next(self._iter_to_wrap)
        return item


class LoadStateListener:
    """
    Resets the initialization flags (`initialized`) for all quantization modules on `load_state_dict` call.
    These flags are used to update not loaded params (from checkpoint or model's state)
    on initialization stage of algorithm.
    Flags reset is required on each call of `load_state_dict`, because internal method (`build_graph`)
    restores model state by calling this method.
    """

    def __init__(self, model: "NNCFNetwork", all_quantizations: Dict[str, torch.nn.Module]):
        self.hook = model._register_load_state_dict_pre_hook(
            functools.partial(self.hook_fn, quantize_modules=list(all_quantizations.values()))
        )

    def hook_fn(
        self,
        state_dict,
        prefix,
        local_metadata,
        strict,
        missing_keys,
        unexpected_keys,
        error_msgs,
        quantize_modules: List[torch.nn.Module],
    ):
        for module in quantize_modules:
            module.initialized = False

    def close(self):
        self.hook.remove()


def compression_module_type_to_attr_name(compression_module_type: ExtraCompressionModuleType):
    """
    Required for backward compatibility with checkpoints that store function and activation
    quantizers directly under corresponding attributes of NNCFNetwork.
    """
    if compression_module_type == ExtraCompressionModuleType.EXTERNAL_QUANTIZER:
        return EXTERNAL_QUANTIZERS_STORAGE_NAME
    if compression_module_type == ExtraCompressionModuleType.EXTERNAL_OP:
        return EXTERNAL_OP_STORAGE_NAME
    raise nncf.ValidationError("Unknown extra module type")<|MERGE_RESOLUTION|>--- conflicted
+++ resolved
@@ -67,11 +67,9 @@
 from nncf.torch.graph.operator_metatypes import OPERATORS_WITH_WEIGHTS_METATYPES
 from nncf.torch.graph.operator_metatypes import PTSplitMetatype
 from nncf.torch.graph.transformations.commands import DEFAULT_HOOKS_GROUP_NAME
-<<<<<<< HEAD
-from nncf.torch.graph.transformations.commands import PTQuantizerInsertionCommand
-=======
 from nncf.torch.graph.transformations.commands import ExtraCompressionModuleType
->>>>>>> d3c03b05
+from nncf.torch.graph.transformations.commands import PTInsertionCommand
+from nncf.torch.graph.transformations.commands import PTSharedFnInsertionCommand
 from nncf.torch.graph.transformations.commands import PTTargetPoint
 from nncf.torch.graph.transformations.commands import PTTransformationCommand
 from nncf.torch.graph.transformations.serialization import serialize_command
@@ -829,7 +827,8 @@
                             target_type=target_type, target_node_name=node_in_scope.node_name, input_port_id=0
                         )
                         ### TODO: save hooks_group_name
-                        command = PTQuantizerInsertionCommand(point=target_point, quantizer=quantizer)
+                        ### TODO: make it common
+                        command = PTInsertionCommand(point=target_point, quantizer=quantizer)
                         commands_list.append(command)
 
         # Collect all pre/post hooks for registered compression modules
@@ -857,7 +856,7 @@
         for module_type, storage in context_hooks.items():
             for storage_key, call_hook_list_info in storage.items():
                 if module_type == EXTERNAL_QUANTIZERS_STORAGE_NAME:
-                    quantizer_module = getattr(self, module_type)[storage_key]
+                    compression_module = getattr(self, module_type)[storage_key]
                     assert len(call_hook_list_info) == 1
                     target_type, target_node_name, hook_id, fn = call_hook_list_info[0]
                     assert hook_id == "0"
@@ -867,7 +866,12 @@
                         pass
                     target_point = PTTargetPoint(target_type, target_node_name, input_port_id=input_port_id)
                     # TODO: map hooks_group_name
-                    command = PTQuantizerInsertionCommand(target_point, quantizer=quantizer_module)
+                    command = PTSharedFnInsertionCommand(
+                        [target_point],
+                        fn=compression_module,
+                        compression_module_type=module_type,
+                        priority=TransformationPriority.QUANTIZATION_PRIORITY,
+                    )
                     commands_list.append(command)
 
         # TODO: Build PTQuantizerInsertionCommand/PTSharedFnInsertionCommand commands
