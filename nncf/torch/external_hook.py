# Copyright (c) 2024 Intel Corporation
# Licensed under the Apache License, Version 2.0 (the "License");
# you may not use this file except in compliance with the License.
# You may obtain a copy of the License at
#      http://www.apache.org/licenses/LICENSE-2.0
# Unless required by applicable law or agreed to in writing, software
# distributed under the License is distributed on an "AS IS" BASIS,
# WITHOUT WARRANTIES OR CONDITIONS OF ANY KIND, either express or implied.
# See the License for the specific language governing permissions and
# limitations under the License.

from typing import Any, Dict

from nncf.torch.dynamic_graph.context import get_current_context

EXTERNAL_OP_STORAGE_NAME = "external_op"


class ExternalOpCallHook:
    """
    Hook which is calling operation registered in the NNCFInterface
    by given storage name and storage key. Target operation should be
    registered before the ExternalOpCallHook call.
    Hook module could not be registered as a callable hook
    since a thread-local version of the module should be used during
    the base module execution.
    """

<<<<<<< HEAD
    STORAGE_NAME_KEY = "storage_name"
    STORAGE_KEY_KEY = "storage_key"

=======
>>>>>>> d3c03b05
    def __init__(self, storage_name: str, storage_key: str):
        """
        :param storage_name: Attribute name of a model NNCFInterface.
        :param storage_key: Key to retrieve callable hook
        """
        self._storage_name = storage_name
        self._storage_key = storage_key

    def __call__(self, *args: Any, **kwargs) -> Any:
        replica = get_current_context().base_module_thread_local_replica
        storage = getattr(replica.nncf, self._storage_name)
        return storage[self._storage_key](*args, **kwargs)

    def get_state(self) -> Dict[str, Any]:
        return {self.STORAGE_NAME_KEY: self._storage_key, self.STORAGE_KEY_KEY: self._storage_key}

    @classmethod
    def from_state(cls, state) -> "ExternalOpCallHook":
        return cls(storage_name=state[cls.STORAGE_NAME_KEY], storage_key=state[cls.STORAGE_KEY_KEY])<|MERGE_RESOLUTION|>--- conflicted
+++ resolved
@@ -26,12 +26,6 @@
     the base module execution.
     """
 
-<<<<<<< HEAD
-    STORAGE_NAME_KEY = "storage_name"
-    STORAGE_KEY_KEY = "storage_key"
-
-=======
->>>>>>> d3c03b05
     def __init__(self, storage_name: str, storage_key: str):
         """
         :param storage_name: Attribute name of a model NNCFInterface.
