# Copyright (c) 2024 Intel Corporation
# Licensed under the Apache License, Version 2.0 (the "License");
# you may not use this file except in compliance with the License.
# You may obtain a copy of the License at
#      http://www.apache.org/licenses/LICENSE-2.0
# Unless required by applicable law or agreed to in writing, software
# distributed under the License is distributed on an "AS IS" BASIS,
# WITHOUT WARRANTIES OR CONDITIONS OF ANY KIND, either express or implied.
# See the License for the specific language governing permissions and
# limitations under the License.

import copy
from collections import defaultdict
from functools import partial
from typing import Callable, Dict, List, Optional, Tuple

import torch
from torch import Tensor
from torch import nn
from torch.nn.parameter import Parameter

from nncf.common.graph.model_transformer import ModelTransformer
from nncf.common.graph.transformations.commands import TargetType
from nncf.common.graph.transformations.commands import TransformationPriority
from nncf.torch.graph.transformations.commands import ExtraCompressionModuleType
from nncf.torch.graph.transformations.commands import PTBiasCorrectionCommand
from nncf.torch.graph.transformations.commands import PTInsertionCommand
from nncf.torch.graph.transformations.commands import PTModelExtractionWithFusedBiasCommand
from nncf.torch.graph.transformations.commands import PTSharedFnInsertionCommand
from nncf.torch.graph.transformations.commands import PTTargetPoint
from nncf.torch.graph.transformations.commands import PTWeightUpdateCommand
from nncf.torch.graph.transformations.layout import PTTransformationLayout
from nncf.torch.model_analyzer import get_potential_fused_node
from nncf.torch.module_operations import UpdateWeight
from nncf.torch.nncf_network import NNCFNetwork
from nncf.torch.nncf_network import PTInsertionPoint
from nncf.torch.nncf_network import compression_module_type_to_attr_name
from nncf.torch.quantization.external_quantizer import ExternalOpCallHook
from nncf.torch.utils import get_model_device
from nncf.torch.utils import is_multidevice


class PTModelTransformer(ModelTransformer):
    """
    Applies transformations upon PyTorch model.
    """

    def __init__(self, model: NNCFNetwork):
        super().__init__(model)

        device = None
        if not is_multidevice(model):
            device = get_model_device(model)

        self._command_transformation_ordered_pairs = [
            (PTModelExtractionWithFusedBiasCommand, self._apply_extraction_with_fused_bias_transformations),
            (PTInsertionCommand, partial(self._apply_insertion_transformations, device=device)),
            (PTSharedFnInsertionCommand, partial(self._apply_shared_nodes_insertion, device=device)),
            (PTBiasCorrectionCommand, self._apply_bias_correction_transformations),
            (PTWeightUpdateCommand, self._apply_weights_update_transformations),
        ]

    def transform(self, transformation_layout: PTTransformationLayout) -> NNCFNetwork:
        self._model.nncf.record_commands(transformation_layout.transformations)
        transformations = transformation_layout.transformations
        aggregated_transformations = defaultdict(list)
        requires_graph_rebuild = False
        for transformation in transformations:
            aggregated_transformations[transformation.__class__].append(transformation)
            requires_graph_rebuild = requires_graph_rebuild or transformation.requires_graph_rebuild()

        model = self._model
        for transformation_cls, transformation_fn in self._command_transformation_ordered_pairs:
            transformations = aggregated_transformations[transformation_cls]
            if transformations:
                model = transformation_fn(model, transformations)

        if requires_graph_rebuild:
            model.nncf.rebuild_graph()

        return model

    @staticmethod
    def _apply_insertion_transformations(
        model: NNCFNetwork, transformations: List[PTInsertionCommand], device: Optional[torch.device]
    ) -> NNCFNetwork:
        """
        Applies insertion transformations to the model.

        :param model: Model to apply transformations.
        :param transformations: List of the bias correction transformations.
        :param device: Target device for the insertion functions. Applies only to
            functions which are subclassed from torch.nn.Module. Do nothing in case device is None.
        :return: A modified NNCFNetwork.
        """
        node_to_op_address_mapping = model.nncf.get_node_to_op_address_mapping()
        fns_grouped_by_points: Dict[PTInsertionPoint, List[Tuple[Callable, TransformationPriority]]] = defaultdict(list)

        for transformation_command in transformations:
            target_point: PTTargetPoint = transformation_command.target_point
            target_node_name = target_point.target_node_name
            pt_ip = PTInsertionPoint(
                target_type=target_point.target_type,
                op_address=node_to_op_address_mapping[target_node_name],
                input_port_id=target_point.input_port_id,
                replaced_modules=model.nncf.replace_modules,
            )

            fn = transformation_command.fn
            if device is not None and isinstance(fn, torch.nn.Module):
                fn.to(device)

            if model.nncf.replace_modules and target_point.type is TargetType.OPERATION_WITH_WEIGHTS:
                fn = UpdateWeight(fn)
            tup = (fn, transformation_command)
            fns_grouped_by_points[pt_ip].append(tup)

        for pt_ip, fn_list_with_priority in fns_grouped_by_points.items():
            fn_list_with_priority = sorted(fn_list_with_priority, key=lambda x: x[1].priority)
            for fn, command in fn_list_with_priority:
                model.nncf.insert_at_point(pt_ip, fn, command.hooks_group_name)

        return model

    @staticmethod
    def _apply_shared_nodes_insertion(
        model: NNCFNetwork,
        transformations: List[PTSharedFnInsertionCommand],
        device: Optional[torch.device],
    ) -> NNCFNetwork:
        """
        Applies insertion of PTSharedFnInsertionCommand commands. For each command method inserts
        a torch module to the NNCFNetwork and inserts call hooks for each command target points.

        :param model: Model to apply transformations.
        :param transformations: List of the bias correction transformations.
        :param device: Target device for the insertion functions. Applies only to
            functions which are subclassed from torch.nn.Module. Do nothing in case device is None.
        :return: A modified NNCFNetwork.
        """
        compression_type_vs_transformations = defaultdict(list)
        for transformation in transformations:
            compression_type_vs_transformations[transformation.compression_module_type].append(transformation)

        for compression_module_type, transformations in compression_type_vs_transformations.items():
            model = PTModelTransformer._apply_shared_node_insertion_with_compression_type(
                model, transformations, device, compression_module_type
            )
        return model

    @staticmethod
    def _apply_shared_node_insertion_with_compression_type(
        model: NNCFNetwork,
        transformations: List[PTSharedFnInsertionCommand],
        device: Optional[torch.device],
        compression_module_type: ExtraCompressionModuleType,
    ):
        """
        Does _apply_shared_nodes_insertion with specified compression model type which will be
        used for each transformation command.

        :param model: Model to apply transformations.
        :param transformations: List of the bias correction transformations.
        :param device: Target device for the insertion functions. Applies only to
            functions which are subclassed from torch.nn.Module. Do nothing in case device is None.
        :param compression_module_type: Common compression module type for all commands.
        :return: A modified NNCFNetwork.
        """
        if not model.nncf.is_compression_module_registered(compression_module_type):
            model.nncf.register_compression_module_type(compression_module_type)

        insertion_commands: List[PTInsertionCommand] = []

        for shared_command in transformations:
            fn = shared_command.fn
            if device is not None:
                fn.to(device)

            model.nncf.add_compression_module(shared_command.op_name, fn, compression_module_type)

            for target_point in shared_command.target_points:
<<<<<<< HEAD
                fn = ExternalOpCallHook(EXTERNAL_OP_STORAGE_NAME, shared_command.op_name)
=======
                fn = ExternalOpCallHook(
                    compression_module_type_to_attr_name(compression_module_type), shared_command.op_name
                )
>>>>>>> d3c03b05
                insertion_commands.append(
                    PTInsertionCommand(
                        target_point,
                        fn,
                        priority=shared_command.priority,
                        hooks_group_name=shared_command.hooks_group_name,
                    )
                )

<<<<<<< HEAD
        return PTModelTransformer._apply_insertion_transformations(model, insertion_commands)

    @staticmethod
    def _apply_quantizer_insertion_transformations(
        model: NNCFNetwork, transformations: List[PTQuantizerInsertionCommand]
    ) -> NNCFNetwork:
        """
        Applies quantizer insertion transformations on the model.

        :param model: Model to apply transformations.
        :param transformations: List of the OVQuantizerInsertionCommand transformations.
        :return: Model with inserted FakeQuantize nodes.
        """
        compression_model_type = ExtraCompressionModuleType.EXTERNAL_QUANTIZER

        if not model.nncf.is_compression_module_registered(compression_model_type):
            model.nncf.register_compression_module_type(compression_model_type)

        insertion_commands: List[PTInsertionCommand] = []
        device = None
        if not is_multidevice(model):
            device = get_model_device(model)

        for transformation_command in transformations:
            target_point: PTTargetPoint = transformation_command.target_point
            quantizer_module = transformation_command.quantizer
            if device is not None:
                quantizer_module = quantizer_module.to(device)
            fn = quantizer_module

            if target_point.type is not TargetType.OPERATION_WITH_WEIGHTS:
                quantizer_id = NonWeightQuantizerId(target_point.target_node_name, target_point.input_port_id)
                storage_key = str(quantizer_id)
                model.nncf.add_compression_module(storage_key, quantizer_module, compression_model_type)
                fn = ExternalQuantizerCallHook(storage_key)

            insertion_commands.append(
                PTInsertionCommand(target_point, fn, TransformationPriority.QUANTIZATION_PRIORITY)
            )

        return PTModelTransformer._apply_insertion_transformations(model, insertion_commands)
=======
        return PTModelTransformer._apply_insertion_transformations(model, insertion_commands, device)
>>>>>>> d3c03b05

    @staticmethod
    def _apply_extraction_with_fused_bias_transformations(
        model: NNCFNetwork, transformations: List[PTModelExtractionWithFusedBiasCommand]
    ) -> nn.Sequential:
        """
        Extracts copy of sub-modules from the original base on node name and potential fused nodes.

        :param model: Model to apply transformations.
        :param transformation: Model extraction transformation.
        :return: Extracted sub-modules.
        """
        transformation = transformations[-1]
        return extraction_potential_fused_modules(transformation.node_name, model)

    @staticmethod
    def _apply_bias_correction_transformations(
        model: NNCFNetwork, transformations: List[PTBiasCorrectionCommand]
    ) -> NNCFNetwork:
        """
        Applies bias correction transformations on the model.

        :param model: Model to apply transformations.
        :param transformations: List of the bias correction transformations.
        :return: Model with corrected bias.
        """
        for transformation in transformations:
            update_fused_bias(
                target_node_name=transformation.target_point.target_node_name,
                new_bias=transformation.bias_value,
                model=model,
            )
        return model

    @staticmethod
    def _apply_weights_update_transformations(
        model: NNCFNetwork, transformations: List[PTWeightUpdateCommand]
    ) -> NNCFNetwork:
        """
        Applies weight update transformations on the model.

        :param model: Model to apply transformations.
        :param transformations: List of the weight update transformations.
        :return: Model with updated weights.
        """
        for transformation in transformations:
            update_parameter(transformation.target_point.target_node_name, "weight", transformation.weight_value, model)
        return model


def update_fused_bias(target_node_name: str, new_bias: Tensor, model: NNCFNetwork) -> None:
    """
    Update bias for target module or potential fused module.

    :param target_node_name: The target node name.
    :param new_bias: New bias value.
    :param model: The model.
    """
    nncf_graph = model.nncf.get_graph()
    fused_node = get_potential_fused_node(target_node_name, nncf_graph)
    if fused_node is None:
        update_parameter(target_node_name, "bias", new_bias, model)
        return
    target_module = model.nncf.get_containing_module(target_node_name)
    fused_module = model.nncf.get_containing_module(fused_node.node_name)

    if target_module.bias is None:
        update_parameter(fused_node.node_name, "bias", new_bias, model)
        return
    new_bias = new_bias - target_module.bias * fused_module.weight
    update_parameter(fused_node.node_name, "bias", new_bias, model)


def update_parameter(target_node_name: str, parameter_name: str, new_value: Tensor, model: NNCFNetwork) -> None:
    """
    Update parameter for target module.

    :param target_node_name: The target node name.
    :param parameter_name: The name of the parameter to update.
    :param new_value: New parameter value.
    :param model: The model.
    """
    module = model.nncf.get_containing_module(target_node_name)
    parameter: Parameter = getattr(module, parameter_name)
    parameter.data = new_value


def extraction_potential_fused_modules(node_name: str, model: NNCFNetwork) -> nn.Sequential:
    """
    Return Sequential from the copy of module by node_name and potential fused node if exists.

    :param node_name: The node name.
    :param model: The model.
    :return nn.Sequential: Copy of the modules.
    """
    extracted_node_names = [node_name]
    nncf_graph = model.nncf.get_graph()
    fused_node = get_potential_fused_node(node_name, nncf_graph)
    if fused_node:
        extracted_node_names.append(fused_node.node_name)

    extracted_modules = [
        copy.deepcopy(model.nncf.get_containing_module(node_name)) for node_name in extracted_node_names
    ]
    return nn.Sequential(*extracted_modules)<|MERGE_RESOLUTION|>--- conflicted
+++ resolved
@@ -179,13 +179,9 @@
             model.nncf.add_compression_module(shared_command.op_name, fn, compression_module_type)
 
             for target_point in shared_command.target_points:
-<<<<<<< HEAD
-                fn = ExternalOpCallHook(EXTERNAL_OP_STORAGE_NAME, shared_command.op_name)
-=======
                 fn = ExternalOpCallHook(
                     compression_module_type_to_attr_name(compression_module_type), shared_command.op_name
                 )
->>>>>>> d3c03b05
                 insertion_commands.append(
                     PTInsertionCommand(
                         target_point,
@@ -195,51 +191,7 @@
                     )
                 )
 
-<<<<<<< HEAD
-        return PTModelTransformer._apply_insertion_transformations(model, insertion_commands)
-
-    @staticmethod
-    def _apply_quantizer_insertion_transformations(
-        model: NNCFNetwork, transformations: List[PTQuantizerInsertionCommand]
-    ) -> NNCFNetwork:
-        """
-        Applies quantizer insertion transformations on the model.
-
-        :param model: Model to apply transformations.
-        :param transformations: List of the OVQuantizerInsertionCommand transformations.
-        :return: Model with inserted FakeQuantize nodes.
-        """
-        compression_model_type = ExtraCompressionModuleType.EXTERNAL_QUANTIZER
-
-        if not model.nncf.is_compression_module_registered(compression_model_type):
-            model.nncf.register_compression_module_type(compression_model_type)
-
-        insertion_commands: List[PTInsertionCommand] = []
-        device = None
-        if not is_multidevice(model):
-            device = get_model_device(model)
-
-        for transformation_command in transformations:
-            target_point: PTTargetPoint = transformation_command.target_point
-            quantizer_module = transformation_command.quantizer
-            if device is not None:
-                quantizer_module = quantizer_module.to(device)
-            fn = quantizer_module
-
-            if target_point.type is not TargetType.OPERATION_WITH_WEIGHTS:
-                quantizer_id = NonWeightQuantizerId(target_point.target_node_name, target_point.input_port_id)
-                storage_key = str(quantizer_id)
-                model.nncf.add_compression_module(storage_key, quantizer_module, compression_model_type)
-                fn = ExternalQuantizerCallHook(storage_key)
-
-            insertion_commands.append(
-                PTInsertionCommand(target_point, fn, TransformationPriority.QUANTIZATION_PRIORITY)
-            )
-
-        return PTModelTransformer._apply_insertion_transformations(model, insertion_commands)
-=======
         return PTModelTransformer._apply_insertion_transformations(model, insertion_commands, device)
->>>>>>> d3c03b05
 
     @staticmethod
     def _apply_extraction_with_fused_bias_transformations(
