# Copyright (c) 2024 Intel Corporation
# Licensed under the Apache License, Version 2.0 (the "License");
# you may not use this file except in compliance with the License.
# You may obtain a copy of the License at
#      http://www.apache.org/licenses/LICENSE-2.0
# Unless required by applicable law or agreed to in writing, software
# distributed under the License is distributed on an "AS IS" BASIS,
# WITHOUT WARRANTIES OR CONDITIONS OF ANY KIND, either express or implied.
# See the License for the specific language governing permissions and
# limitations under the License.
from nncf.common.graph.patterns import GraphPattern
from nncf.common.graph.patterns import merge_two_types_of_operations
from nncf.torch.graph import operator_metatypes as om

LINEAR_OPERATIONS = {
    GraphPattern.METATYPE_ATTR: [
        # Linear
        om.PTLinearMetatype,
        om.PTModuleLinearMetatype,
        # Conv1D
        om.PTConv1dMetatype,
        om.PTDepthwiseConv1dSubtype,
        om.PTModuleConv1dMetatype,
        om.PTModuleDepthwiseConv1dSubtype,
        # Conv2D
        om.PTConv2dMetatype,
        om.PTDepthwiseConv2dSubtype,
        om.PTModuleConv2dMetatype,
        om.PTModuleDepthwiseConv2dSubtype,
        # Conv3D
        om.PTConv3dMetatype,
        om.PTDepthwiseConv3dSubtype,
        om.PTModuleConv3dMetatype,
        om.PTModuleDepthwiseConv3dSubtype,
        # Transposed conv
        om.PTConvTranspose1dMetatype,
        om.PTModuleConvTranspose1dMetatype,
        om.PTConvTranspose2dMetatype,
        om.PTModuleConvTranspose2dMetatype,
        om.PTConvTranspose3dMetatype,
        om.PTModuleConvTranspose3dMetatype,
        # Deform conv
        om.PTDeformConv2dMetatype,
        om.PTModuleDeformConv2dMetatype,
        # MatMul
        om.PTMatMulMetatype,
        # Addmm
        om.PTAddmmMetatype,
    ],
    GraphPattern.LABEL_ATTR: "LINEAR",
}

BATCH_NORMALIZATION_OPERATIONS = {
    GraphPattern.METATYPE_ATTR: [om.PTBatchNormMetatype, om.PTModuleBatchNormMetatype],
    GraphPattern.LABEL_ATTR: "BATCH_NORMALIZATION",
}

GROUP_NORMALIZATION_OPERATIONS = {
    GraphPattern.METATYPE_ATTR: [om.PTGroupNormMetatype, om.PTModuleGroupNormMetatype],
    GraphPattern.LABEL_ATTR: "GROUP_NORMALIZATION",
}

LAYER_NORMALIZATION_OPERATIONS = {
    GraphPattern.METATYPE_ATTR: [om.PTLayerNormMetatype, om.PTModuleLayerNormMetatype],
    GraphPattern.LABEL_ATTR: "LAYER_NORMALIZATION",
}

RELU_OPERATIONS = {
    GraphPattern.METATYPE_ATTR: [
        om.PTRELUMetatype,
        om.PTHardTanhMetatype,
    ],
    GraphPattern.LABEL_ATTR: "RELU",
}

NON_RELU_ACTIVATIONS_OPERATIONS = {
    GraphPattern.METATYPE_ATTR: [
        om.PTELUMetatype,
        om.PTPRELUMetatype,
        om.PTLeakyRELUMetatype,
        om.PTSigmoidMetatype,
        om.PTGELUMetatype,
        om.PTSILUMetatype,
        om.PTHardSigmoidMetatype,
        om.PTHardSwishMetatype,
    ],
    GraphPattern.LABEL_ATTR: "NON_RELU_ACTIVATIONS",
}

ATOMIC_ACTIVATIONS_OPERATIONS = merge_two_types_of_operations(
    RELU_OPERATIONS, NON_RELU_ACTIVATIONS_OPERATIONS, "ATOMIC_ACTIVATIONS"
)

ARITHMETIC_OPERATIONS = {
<<<<<<< HEAD
    GraphPattern.METATYPE_ATTR: ["__iadd__", "__add__", "__mul__", "__rmul__", "__truediv__", "add_"],
=======
    GraphPattern.METATYPE_ATTR: [om.PTAddMetatype, om.PTSubMetatype, om.PTMulMetatype, om.PTDivMetatype],
>>>>>>> 1eabd172
    GraphPattern.LABEL_ATTR: "ARITHMETIC",
}<|MERGE_RESOLUTION|>--- conflicted
+++ resolved
@@ -92,10 +92,6 @@
 )
 
 ARITHMETIC_OPERATIONS = {
-<<<<<<< HEAD
-    GraphPattern.METATYPE_ATTR: ["__iadd__", "__add__", "__mul__", "__rmul__", "__truediv__", "add_"],
-=======
     GraphPattern.METATYPE_ATTR: [om.PTAddMetatype, om.PTSubMetatype, om.PTMulMetatype, om.PTDivMetatype],
->>>>>>> 1eabd172
     GraphPattern.LABEL_ATTR: "ARITHMETIC",
 }